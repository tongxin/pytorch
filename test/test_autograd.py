import contextlib
import gc
import sys
import io
import math
import random
import tempfile
import time
import threading
import unittest
import warnings
from copy import deepcopy
from collections import OrderedDict
from itertools import product, permutations
from operator import mul
from functools import reduce, partial
import torch
import json

# TODO: remove this global setting
# Autograd tests use double as the default dtype
torch.set_default_dtype(torch.double)

from torch import nn
from torch._six import inf, nan
from torch.autograd.function import once_differentiable
from torch.autograd.profiler import (profile, format_time, EventList,
                                     FunctionEvent, FunctionEventAvg,
                                     record_function, emit_nvtx)
import torch.autograd.functional as autogradF
from torch.utils.checkpoint import checkpoint
from torch.testing._internal.common_cuda import TEST_CUDA, _get_torch_cuda_version
from torch.testing._internal.common_utils import (TestCase, run_tests, skipIfNoLapack,
                                                  suppress_warnings, slowTest,
                                                  load_tests, random_symmetric_matrix,
                                                  IS_WINDOWS, IS_MACOS, CudaMemoryLeakCheck,
                                                  TemporaryFileName, TEST_WITH_ROCM,
                                                  gradcheck, gradgradcheck, make_tensor)
from torch.autograd import Variable, Function, detect_anomaly, kineto_available
from torch.autograd.function import InplaceFunction
import torch.autograd.forward_ad as fwAD
from torch.testing import randn_like
from torch.testing._internal.common_methods_invocations import (method_tests,
                                                                create_input, unpack_variables,
                                                                EXCLUDE_FUNCTIONAL, EXCLUDE_GRADCHECK,
                                                                EXCLUDE_GRADGRADCHECK,
                                                                EXCLUDE_GRADGRADCHECK_BY_TEST_NAME,
                                                                exclude_tensor_method,
                                                                mask_not_all_zeros,
                                                                S)
from torch.testing._internal.common_device_type import (instantiate_device_type_tests, skipCUDAIfRocm,
                                                        onlyCPU, onlyCUDA, onlyOnCPUAndCUDA, dtypes, dtypesIfCUDA,
                                                        deviceCountAtLeast, skipCUDAIfCudnnVersionLessThan,
                                                        skipCUDAIf)

_END_SENTINEL = object()

def getattr_qualified(obj, qname, default=None):
    """ Like getattr but works with qualified names

    e.g. getattr(torch, 'fft.rfft')
    """
    path = qname.split('.')
    for name in path:
        obj = getattr(obj, name, _END_SENTINEL)
        if obj is _END_SENTINEL:
            return default
    return obj

# load_tests from common_utils is used to automatically filter tests for
# sharding on sandcastle. This line silences flake warnings
load_tests = load_tests

import pickle

PRECISION = 1e-4


@contextlib.contextmanager
def backward_engine(engine):
    _prev_engine = Variable._execution_engine
    Variable._execution_engine = engine()
    try:
        yield
    finally:
        Variable._execution_engine = _prev_engine


def graph_desc(fn):
    if fn is None:
        return 'None'
    result = type(fn).__name__ + '('
    next_functions = fn.next_functions
    for next_fn, _ in next_functions:
        result += graph_desc(next_fn)
        result += ', '
    if next_functions:
        result = result[:-2]
    return result + ')'


class TestAutograd(TestCase):

    def test_tensor_grad_warnings(self):
        dummy = torch.empty(1)

        with warnings.catch_warnings(record=True) as w:
            # Accessing .grad on leaf
            dummy.requires_grad_()
            foo = dummy.grad
            self.assertEqual(len(w), 0)

            # Accessing .grad on non-leaf
            dummy = dummy.clone()
            foo = dummy.grad
            self.assertEqual(len(w), 1)

            # Accessing .grad on non-leaf that retains gradients
            dummy.retain_grad()
            foo = dummy.grad
            self.assertEqual(len(w), 1)

    def _function_test(self, cls):
        x = torch.randn(5, 5, requires_grad=True)
        y = torch.randn(5, 5, requires_grad=True)
        result = cls.apply(x, 2, y)
        go = torch.ones((), requires_grad=True)
        result.sum().backward(go, create_graph=True)

        self.assertEqual(x.grad, y + torch.ones(5, 5))
        self.assertEqual(y.grad, x + torch.ones(5, 5) * 2)
        self.assertIsNotNone(x.grad.grad_fn)
        self.assertIsNotNone(y.grad.grad_fn)

        return x, y

    def test_function(self):
        class MyFunction(Function):

            @staticmethod
            def forward(ctx, tensor1, pyscalar, tensor2):
                ctx.pyscalar = pyscalar
                ctx.save_for_backward(tensor1, tensor2)
                return tensor1 + pyscalar * tensor2 + tensor1 * tensor2

            @staticmethod
            def backward(ctx, grad_output):
                var1, var2 = ctx.saved_tensors
                # NOTE: self is the test case here
                self.assertIsInstance(var1, torch.Tensor)
                self.assertIsInstance(var2, torch.Tensor)
                self.assertIsInstance(grad_output, torch.Tensor)
                return (grad_output + grad_output * var2, None,
                        grad_output * ctx.pyscalar + grad_output * var1)

        x, y = self._function_test(MyFunction)

        x_grad_desc = graph_desc(x.grad.grad_fn)
        y_grad_desc = graph_desc(y.grad.grad_fn)
        self.assertExpected(x_grad_desc, "x_grad_desc")
        self.assertExpected(y_grad_desc, "y_grad_desc")

    def test_once_differentiable(self):
        class MyFunction(Function):

            @staticmethod
            def forward(ctx, tensor1, pyscalar, tensor2):
                ctx.pyscalar = pyscalar
                ctx.save_for_backward(tensor1, tensor2)
                return tensor1 + pyscalar * tensor2 + tensor1 * tensor2

            @staticmethod
            @once_differentiable
            def backward(ctx, grad_output):
                self.assertFalse(torch.is_grad_enabled())
                t1, t2 = ctx.saved_tensors
                return (grad_output + grad_output * t2, None,
                        grad_output * ctx.pyscalar + grad_output * t1)

        x, y = self._function_test(MyFunction)
        self.assertEqual(graph_desc(x.grad.grad_fn),
                         'CopyBackwards(None, Error(AccumulateGrad(), None, AccumulateGrad()))')
        self.assertEqual(graph_desc(y.grad.grad_fn),
                         'CopyBackwards(None, Error(AccumulateGrad(), None, AccumulateGrad()))')

    def test_function_returns_input(self):
        class MyFunction(Function):
            @staticmethod
            def forward(ctx, x):
                return x

            @staticmethod
            def backward(ctx, grad):
                return grad * 2

        for shape in [(1,), ()]:
            v = torch.ones(shape, requires_grad=True)
            MyFunction.apply(v).backward()
            self.assertEqual(v.grad, torch.full(shape, 2.))

            with torch.no_grad():
                v.grad.zero_()
            MyFunction.apply(v.clone()).backward()
            self.assertEqual(v.grad, torch.full(shape, 2.))

    def test_function_returns_undefined_tensor(self):
        class MyFunction(Function):
            @staticmethod
            def forward(ctx, x):
                return x * 2

            @staticmethod
            def backward(ctx, grad):
                return None

        # Test that undefined tensors returned from custom backward function
        # are propagated as undefined and not tensor full of zeroes
        x = torch.ones(1, requires_grad=True)

        MyFunction.apply(x).backward()
        self.assertIsNone(x.grad)

        MyFunction.apply(x ** 2).backward()
        self.assertIsNone(x.grad)

        MyFunction.apply(x).sum().backward()
        self.assertIsNone(x.grad)

        self.assertIsNone(torch.autograd.grad(MyFunction.apply(x), x, allow_unused=True)[0])

    def test_materialize_grads(self):
        class MyFunction(Function):
            @staticmethod
            def forward(ctx, x):
                return x

            @staticmethod
            def backward(ctx, grad):
                self.assertEqual(grad, torch.zeros(1))
                return grad

        x = torch.ones(1, requires_grad=True)
        torch._C._functions.UndefinedGrad()(MyFunction.apply(x)).backward()

    def test_dont_materialize_grads(self):
        class MyFunction(Function):
            @staticmethod
            def forward(ctx, x):
                ctx.set_materialize_grads(False)
                return x

            @staticmethod
            def backward(ctx, grad):
                self.assertIsNone(grad)
                return grad

        x = torch.ones(1, requires_grad=True)
        torch._C._functions.UndefinedGrad()(MyFunction.apply(x)).backward()

    def test_legacy_function_deprecation_exception(self):
        # Trigger exception
        class MyFunction(Function):
            def forward(self, x):
                return x

            def backward(self, grad_output):
                return grad_output

        # Check exception occurs
        with self.assertRaisesRegex(
                RuntimeError,
                'Legacy autograd function with non-static forward method is deprecated'):
            MyFunction()(torch.randn(3, 4))

    class SimulateBackwardError(Function):

        @staticmethod
        def forward(ctx, input):
            return input.clone()

        @staticmethod
        @once_differentiable
        def backward(ctx, input):
            raise Exception("Simulate error on backward pass")

    def test_custom_function_exception(self):

        t1 = torch.rand((3, 3), requires_grad=True)
        t2 = torch.rand((3, 3), requires_grad=True)

        tmp = (t1 + t2) * (t1 + t2)
        t3 = TestAutograd.SimulateBackwardError.apply(tmp)
        with self.assertRaisesRegex(Exception, "Simulate error on backward pass"):
            t3.sum().backward()

    def test_custom_function_non_tensor_inputs_outputs(self):
        class MyFunction(Function):

            @staticmethod
            def forward(ctx, t1, t2, scale, t3):
                t4 = t1 + t2 * t3
                t5 = t1 * t2 + t3
                t4 *= scale
                t5 *= scale

                # Save scale
                ctx.scale = scale
                ctx.save_for_backward(t1, t2, t3)
                return scale, t4, None, True, t5, "bar", t1

            @staticmethod
            @once_differentiable
            def backward(ctx, *grads):
                # Verify grads
                self.assertEqual(7, len(grads))
                self.assertIsNone(grads[0])
                self.assertIsNone(grads[2])
                self.assertIsNone(grads[3])
                self.assertIsNone(grads[5])

                scale = ctx.scale
                var1, var2, var3 = ctx.saved_tensors
                return (
                    grads[1] * scale + grads[4] * var2 * scale + grads[6],
                    grads[1] * var3 * scale + grads[4] * var1 * scale,
                    None,
                    grads[1] * var2 * scale + grads[4] * scale,
                )

        t1 = torch.rand(10, requires_grad=True)
        t2 = torch.rand(10, requires_grad=True)
        t3 = torch.rand(10)
        scale = random.randint(0, 10)
        res = MyFunction.apply(t1, t2, scale, t3)
        self.assertEqual(scale, res[0])
        self.assertEqual((t1 + t2 * t3) * scale, res[1])
        self.assertEqual(None, res[2])
        self.assertEqual(True, res[3])
        self.assertEqual((t1 * t2 + t3) * scale, res[4])
        self.assertEqual("bar", res[5])
        self.assertEqual(t1, res[6])

        # Validate running backward.
        torch.autograd.backward([res[1].sum(), res[4].sum(), res[6].sum()])
        self.assertIsNotNone(t1.grad)
        self.assertIsNotNone(t2.grad)
        self.assertIsNone(t3.grad)

        # Test gradcheck
        def foo(t1, t2, t3):
            res = MyFunction.apply(t1, t2, scale, t3)
            return res[1], res[4], res[6]

        gradcheck(foo, (t1, t2, t3))

    def test_custom_function_no_tensors(self):
        class MyFunction(Function):

            @staticmethod
            def forward(ctx, t1, t2, scale, t3):
                t4 = t1 + t2 * t3
                t5 = t1 * t2 + t3
                t4 *= scale
                t5 *= scale
                return scale, t4, None, True, t5, "bar", t1

            @staticmethod
            @once_differentiable
            def backward(ctx, *args):
                return (args[0], args[1], None, args[2])

        t1 = random.random()
        t2 = random.random()
        t3 = random.random()
        scale = random.randint(0, 10)
        res = MyFunction.apply(t1, t2, scale, t3)
        self.assertEqual(scale, res[0])
        self.assertEqual((t1 + t2 * t3) * scale, res[1])
        self.assertEqual(None, res[2])
        self.assertEqual(True, res[3])
        self.assertEqual((t1 * t2 + t3) * scale, res[4])
        self.assertEqual("bar", res[5])
        self.assertEqual(t1, res[6])

    def test_invalid_gradients(self):
        class MyFunction(Function):
            @staticmethod
            def forward(ctx, x):
                return x * 2

            @staticmethod
            def backward(ctx, grad_output):
                return torch.randn(10, dtype=torch.float)

        with self.assertRaisesRegex(RuntimeError, 'expected shape'):
            input = torch.randn(5, 5, dtype=torch.float, requires_grad=True)
            MyFunction.apply(input).sum().backward()

    def test_accumulate_grad(self):
        grad_output = torch.ones(5, 5)

        def compute_grad(create_graph):
            x = torch.randn(5, 5, requires_grad=True)
            y = x + 2
            y.backward(grad_output, retain_graph=True)
            x_grad = x.grad
            x_grad_clone = x.grad.clone()
            y.backward(grad_output, create_graph=create_graph)
            return x_grad, x_grad_clone

        # Accumulate in-place when create_graph is False
        x_grad, x_grad_clone = compute_grad(create_graph=False)
        self.assertEqual(x_grad, x_grad_clone * 2)

        # Accumulate out-of-place when create_graph is False
        x_grad, x_grad_clone = compute_grad(create_graph=True)
        self.assertEqual(x_grad, x_grad_clone)

    def test_accumulate_grad_tensor_reference(self):
        def _test_grad_tensor(params_grad_tensor, backward_grad_tensor, should_preserve_reference, create_graph):
            params = torch.tensor([1.5, 1.5]).requires_grad_()
            params.grad = params_grad_tensor
            grad_saved = params.grad
            params.backward(backward_grad_tensor, create_graph=create_graph)
            self.assertEqual(id(grad_saved) == id(params.grad), should_preserve_reference)

        for create_graph in (False, True):
            # Accumulate dense gradient to sparse gradient will change the `params.grad` reference
            _test_grad_tensor(
                torch.sparse_coo_tensor(torch.tensor([[1, 1]]).long(), torch.tensor([1., 1.])),
                torch.tensor([1.5, 1.5]),
                False,  # never accumulates in-place
                create_graph)

            # Accumulate dense gradient to dense gradient will preserve the `params.grad` reference,
            # but only if create_graph=False.
            _test_grad_tensor(
                torch.tensor([1.5, 1.5]),
                torch.tensor([1.5, 1.5]),
                not create_graph,
                create_graph)

            # Accumulate sparse gradient to sparse gradient will preserve the `params.grad` reference,
            # but only if create_graph=False.
            _test_grad_tensor(
                torch.sparse_coo_tensor(torch.tensor([[1, 1]]).long(), torch.tensor([1., 1.])),
                torch.sparse_coo_tensor(torch.tensor([[1, 1]]).long(), torch.tensor([1., 1.])),
                not create_graph,
                create_graph)

    @skipIfNoLapack
    def test_slogdet_sign(self):
        a = torch.randn(3, 3, requires_grad=True)
        s, logdet = a.slogdet()

        # test that sign should not require grad
        self.assertFalse(s.requires_grad)

        # test that backward through computation involving sign works
        def sign_mul_logdet(mat):
            s, logdet = mat.slogdet()
            return s * logdet

        u, s, v = a.detach().svd()
        s.abs_().clamp_(0.0001)
        for sign in (-1, 1):
            s[-1] = sign
            mat = torch.linalg.multi_dot([u, s.diag(), v.t()]).requires_grad_()
            gradcheck(sign_mul_logdet, mat)
            gradgradcheck(sign_mul_logdet, mat)

    def test_sum_to_with_empty_dim_grad(self):
        a = torch.rand(4, 0, requires_grad=True)
        b = torch.rand(4, 1, requires_grad=True)
        c = a + b
        assert c.shape == (4, 0)
        c.sum().backward()

        self.assertEqual(b.grad, torch.zeros(4, 1))
        self.assertEqual(a.grad, torch.zeros(4, 0))

    def test_hessian_vector(self):
        x = torch.randn(2, 2, requires_grad=True)
        y = torch.randn(2, 2, requires_grad=True)

        z = x ** 2 + y * x + y ** 2
        z.backward(torch.ones(2, 2), create_graph=True)

        with torch.no_grad():
            x_grad = 2 * x + y
            y_grad = x + 2 * y
        self.assertEqual(x.grad, x_grad)
        self.assertEqual(y.grad, y_grad)

        grad_sum = 2 * x.grad + y.grad
        grad_sum.backward(torch.ones(2, 2))
        x_hv = torch.ones(2, 2) * 5
        y_hv = torch.ones(2, 2) * 4
        self.assertEqual(x.grad, x_grad + x_hv)
        self.assertEqual(y.grad, y_grad + y_hv)

    def test_grad(self):
        x = torch.randn(2, 2, requires_grad=True)
        y = torch.randn(2, 2, requires_grad=True)
        z = x ** 2 + y * x + y ** 2
        z.backward(torch.ones(2, 2), create_graph=True)

        x_grad = 2 * x + y
        y_grad = x + 2 * y
        self.assertEqual(x.grad, x_grad)
        self.assertEqual(y.grad, y_grad)

        grad_sum = 2 * x.grad + y.grad
        x_hv = torch.autograd.grad(
            outputs=[grad_sum], grad_outputs=[torch.ones(2, 2)],
            inputs=[x], create_graph=True)
        expected_x_hv = torch.ones(2, 2) * 5
        expected_y_hv = torch.ones(2, 2) * 4

        self.assertEqual(x_hv[0], expected_x_hv)
        self.assertEqual(x.grad, x_grad)
        self.assertEqual(y.grad, y_grad)

        # Test that grad_outputs and outputs have the same shape
        grad_out = torch.ones(2)
        try:
            torch.autograd.grad(
                outputs=[grad_sum], grad_outputs=[grad_out],
                inputs=[x], create_graph=True)
            self.assertFail()
        except RuntimeError as error:
            self.assertEqual(str(error), "Mismatch in shape: grad_output[0] has a shape of "
                             + str(grad_out.shape) + " and output[0] has a shape of "
                             + str(grad_sum.shape) + ".")

    def test_grad_nonleaf(self):
        x_init = torch.randn(2, 2, requires_grad=True)
        x = x_init
        y = torch.randn(2, 2, requires_grad=True)
        grad_output = torch.ones(2, 2)

        def fn(x):
            return x ** 2 + y * x + y ** 2

        for _ in range(5):
            grad_x, = torch.autograd.grad(
                fn(x), x, grad_outputs=grad_output, create_graph=True)

            grad_x_expected = 2 * x + y
            self.assertIsNone(y.grad)
            self.assertIsNone(x.grad)
            self.assertEqual(grad_x, grad_x_expected)

            x = x + 0.05 * grad_x

        val_init = fn(x_init).sum()
        val_final = fn(x).sum()
        self.assertGreater(val_final, val_init)

        x.backward(grad_output)
        self.assertIsNotNone(y.grad)
        self.assertIsNotNone(x_init.grad)

    def test_grad_nonleaf_many_outputs(self):
        # This checks an edge case for function callbacks
        # We want to capture two grads of a function, but can only
        # register a single callback.
        x = torch.randn(4, 2, requires_grad=True)
        a, b = x.chunk(2)

        def hook(*grads):
            hook_called[0] = True
        hook_called = [False]
        x.register_hook(hook)

        go = torch.randn(2, 2)
        grad_a, grad_b = torch.autograd.grad(
            (a + 2 * b), [a, b], grad_outputs=go, create_graph=True)

        self.assertEqual(grad_a, go)
        self.assertEqual(grad_b, go * 2)
        self.assertFalse(hook_called[0])
        self.assertIsNone(x.grad)

    def test_grad_nonleaf_register_hook(self):
        # This checks an edge case for register_hook.
        # We want to capture grad of a nonleaf tensor,
        # but avoid segfault during backward of other nonleaf tensors
        x = torch.randn(5, requires_grad=True)
        x_list = x.unbind()

        x0 = x_list[0]
        hook_results = [None]

        def hook(grad):
            hook_results[0] = grad
        x0.register_hook(hook)

        x_list[0].backward()
        self.assertEqual(hook_results[0], torch.tensor(1.))
        expected_grad = torch.tensor([1., 0, 0, 0, 0])
        self.assertEqual(x.grad, expected_grad)
        self.assertIsNone(x_list[0].grad)

        for i in range(1, 5, 1):
            x_list[i].backward()
            self.assertEqual(hook_results[0], None)
            expected_grad[i] = 1.0
            self.assertEqual(x.grad, expected_grad)
            self.assertIsNone(x_list[i].grad)

    def test_hook_with_no_name(self):
        # Create a hook that do not have a __name__ attribute
        class MyHookClass:
            def __call__(self, grad):
                return grad.clone()

        x = torch.randn(5, requires_grad=True).clone()
        x.register_hook(MyHookClass())
        x.sum().backward()
        # Should run fine

    def test_sharded_grad(self):
        leaves = [torch.zeros(5, 5, requires_grad=True) for _ in range(10)]
        intermediates = [l * i + l * l for i, l in enumerate(leaves)]
        loss = sum(v * i for i, v in enumerate(intermediates)).sum()

        # define a helper for dividing intermediates into groups
        def group(l, group_size):
            return (l[i:i + group_size] for i in range(0, len(l), group_size))

        # Compute the d loss / d intermediates in chunks of shard_size
        shard_size = 2
        d_intermediates = [d_i for intermediates_batch in group(intermediates, shard_size)
                           for d_i in torch.autograd.grad(loss, intermediates_batch)]
        # Compute rest of backward pass
        torch.autograd.backward(intermediates, d_intermediates)

        for i, l in enumerate(leaves):
            self.assertEqual(l.grad, i * i * (1 + l))

    def test_backward_badcalls(self):
        x = torch.ones(1)
        with self.assertRaisesRegex(RuntimeError, 'does not require grad'):
            x.backward()

    def test_grad_badcalls(self):
        x = torch.ones(1)
        y = x ** 2
        with self.assertRaisesRegex(RuntimeError, 'does not require grad'):
            torch.autograd.grad(x, y)
        with self.assertRaisesRegex(RuntimeError, 'does not require grad'):
            torch.autograd.grad(y, x)

        x = torch.ones(1, requires_grad=True)
        y = x ** 2
        torch.autograd.grad(y, x)  # this should succeed now

    def test_grad_fn_badcalls(self):
        error_regex = 'expected .* arguments, got .* instead'
        x = torch.ones(1, requires_grad=True)
        y = x ** 2
        with self.assertRaisesRegex(TypeError, error_regex):
            y.grad_fn(x.detach(), x.detach())  # too many
        with self.assertRaisesRegex(TypeError, error_regex):
            y.grad_fn()  # too few

        y.grad_fn(x.detach())  # this should succeed

    def test_grad_unreachable(self):
        x = torch.ones(1, requires_grad=True)
        y = torch.ones(1, requires_grad=True)
        # Make sure x and y have grad accumulators allocated
        z = x * 2
        w = y * 2

        grad_x, grad_y = torch.autograd.grad(x * 2, [x, y], allow_unused=True)
        self.assertEqual(grad_x, x * 2)
        self.assertIsNone(grad_y)

        # This is slightly different than the case above, because z doesn't even
        # have a grad accumulator allocated.
        z = torch.ones(1, requires_grad=True)
        grad_x, grad_z = torch.autograd.grad(x * 2, [x, z], allow_unused=True)
        self.assertEqual(grad_x, x * 2)
        self.assertIsNone(grad_z)

        # allow_unused=False, but grads contains None inside, should throw
        with self.assertRaisesRegex(RuntimeError,
                                    "Set allow_unused=True"):
            grad_x, grad_y = torch.autograd.grad(x * 2, [x, y], allow_unused=False)

    def test_grad_unreachable_discovery(self):
        # Test that certain nodes are not erroneously executed when an input
        # is unreachable. See #39784
        class MyFunc(torch.autograd.Function):
            @staticmethod
            def forward(ctx, x):
                return x

            @staticmethod
            def backward(ctx, x):
                self.fail("This node should not be executed!")

        x = MyFunc.apply(torch.randn(1, requires_grad=True) * 2)
        y = torch.randn(1, requires_grad=True)
        (gY,) = torch.autograd.grad(x, (y, ), allow_unused=True)
        self.assertIsNone(gY)

        x = MyFunc.apply(torch.randn(1, requires_grad=True) * 2)
        y = torch.randn(1, requires_grad=True)
        z = torch.randn(1, requires_grad=True)
        (gY, gZ) = torch.autograd.grad(x + z, (y, z), allow_unused=True)
        self.assertIsNone(gY)
        self.assertIsNotNone(gZ)

        x = MyFunc.apply(torch.randn(1, requires_grad=True) * 2)
        y = torch.randn(1, requires_grad=True)
        torch.autograd.backward(x, inputs=(y, ))  # allow_unused is implicitly True!
        self.assertIsNone(y.grad)

    def test_hooks(self):
        x = torch.ones(5, 5, requires_grad=True)
        y = torch.ones(5, 5) * 4
        y.requires_grad_(True)

        counter = [0]

        def bw_hook(inc, grad):
            self.assertIsInstance(grad, torch.Tensor)
            counter[0] += inc

        z = x ** 2 + x * 2 + x * y + y
        x.register_hook(lambda *args: bw_hook(0, *args))
        test = z.register_hook(lambda *args: bw_hook(1, *args))
        z.backward(torch.ones(5, 5), retain_graph=True)
        self.assertEqual(counter[0], 1)

        test2 = z.register_hook(lambda *args: bw_hook(2, *args))
        z.backward(torch.ones(5, 5), retain_graph=True)
        self.assertEqual(counter[0], 4)

        test2.remove()
        z.backward(torch.ones(5, 5), retain_graph=True)
        self.assertEqual(counter[0], 5)

        def bw_hook_modify(grad):
            return grad.mul(2)

        test.remove()
        z.register_hook(bw_hook_modify)
        with torch.no_grad():
            y.grad.zero_()
        z.backward(torch.ones(5, 5), retain_graph=True)
        self.assertEqual(y.grad, (x + 1) * 2)

        y.register_hook(bw_hook_modify)
        with torch.no_grad():
            y.grad.zero_()
        z.backward(torch.ones(5, 5))
        self.assertEqual(y.grad, (x + 1) * 4)

    def test_hooks_cpp(self):
        # Tests hooks for autograd function implemented in C++
        bn = torch.nn.BatchNorm1d(5, affine=False)
        bn.eval()

        counter = [0]

        def bw_hook(grad):
            counter[0] += 1
            return grad * 2

        x = torch.ones(5, 5, requires_grad=True)
        z = bn(x)
        z.register_hook(bw_hook)
        z.sum().backward()

        self.assertEqual(counter[0], 1, msg='bw_hook not called')
        self.assertEqual(x.grad, torch.ones(5, 5) * 2, atol=1e-5, rtol=0)

    def test_hook_none(self):
        # WARNING: this is a test for autograd internals.
        # You should never have to use such things in your code.
        class NoneGradientFunction(Function):
            @staticmethod
            def forward(ctx, x, y):
                assert ctx.needs_input_grad[0]
                assert not ctx.needs_input_grad[1]
                return x, y

            @staticmethod
            def backward(ctx, grad_x, grad_y):
                return grad_x, None

        was_called = [False]

        def hook(grad):
            self.assertIsNotNone(grad)
            was_called[0] = True

        x = torch.randn(5, 5, requires_grad=True)
        y = torch.randn(5, 5)
        rx, ry = NoneGradientFunction.apply(x, y)
        rx.register_hook(hook)
        ry.register_hook(hook)
        sum(rx, ry).sum().backward()
        self.assertTrue(was_called[0])

    def test_retain_grad(self):
        input = torch.rand(1, 3, requires_grad=True)
        h1 = input * 3
        out = (h1 * h1).sum()

        # It should be possible to call retain_grad() multiple times
        h1.retain_grad()
        h1.retain_grad()

        # Gradient should be accumulated
        out.backward(retain_graph=True)
        self.assertEqual(h1 * 2, h1.grad)
        out.backward(retain_graph=True)
        self.assertEqual(h1 * 4, h1.grad)

        with torch.no_grad():
            input.grad.zero_()
        # It should be a no-op for leaves
        input.retain_grad()
        input.retain_grad()
        out.backward()
        self.assertEqual(input * 18, input.grad)

    def test_retain_grad_cycle(self):
        import gc
        import weakref
        counter = [0]
        refs = [None]

        x = torch.ones(5, 5, requires_grad=True)

        def run_test():
            y = x * 2
            y.retain_grad()

            def inc(*args):
                counter[0] += 1
            refs[0] = weakref.ref(y, inc)
            return y / 2

        z = run_test()
        gc.collect()
        self.assertIsNone(refs[0]())
        self.assertEqual(counter[0], 1)
        z.sum().backward()

    def test_backward(self):
        v = torch.randn(5, 5, requires_grad=True)
        x = torch.randn(5, 5, requires_grad=True)
        y = (torch.rand(5, 5) + 0.1).requires_grad_(True)
        z = torch.randn(5, 5, requires_grad=True)
        grad_output = torch.randn(5, 5)

        v.backward(grad_output)
        self.assertEqual(v.grad, grad_output)

        a = x + (y * z) + 4 * z ** 2 * x / y
        a.backward(grad_output)
        x_grad = 4 * z.pow(2) / y + 1
        y_grad = z - 4 * x * z.pow(2) / y.pow(2)
        z_grad = 8 * x * z / y + y
        self.assertEqual(x.grad, x_grad * grad_output)
        self.assertEqual(y.grad, y_grad * grad_output)
        self.assertEqual(z.grad, z_grad * grad_output)


    def test_sparse_mm_backward(self):
        size = (3, 3)
        sparse = torch.sparse_coo_tensor(size, requires_grad=True)
        dense = torch.randn(size, requires_grad=True)

        with self.assertRaisesRegex(
                RuntimeError,
                "The backward pass for this operation requires the 'mat1' tensor to be strided,"):
            z = dense.addmm(sparse, dense)

        mm_test_cases = [
            # a requires grad, a is sparse, b requires grad, b is sparse, error message
            (False, True, True, False, None),
            (False, False, True, True, "The backward pass for this operation requires the 'mat2'"),
            (False, True, True, True, "The backward pass for this operation requires the 'mat2'"),
            (True, False, True, True, "The backward pass for this operation requires the 'mat2'"),
            (True, True, False, False, "The backward pass for this operation requires the 'self'"),
            (True, True, True, False, "The backward pass for this operation requires the 'self'"),
            (True, True, True, True, "The backward pass for this operation requires the 'mat2'"),
        ]
        for a_req_grad, a_is_sparse, b_req_grad, b_is_sparse, err_msg in mm_test_cases:
            # We should only be testing cases with sparse inputs, and at least one
            # input needs to require grad so we can call a backward pass
            assert a_is_sparse or b_is_sparse
            assert a_req_grad or b_req_grad

            a = torch.randn(size, requires_grad=a_req_grad)
            if a_is_sparse:
                a = a.to_sparse()
            b = torch.randn(size, requires_grad=b_req_grad)
            if b_is_sparse:
                b = b.to_sparse()

            # If no error expected, check that sparse and dense cases match
            if err_msg is None:
                r = a.mm(b)
                r.sum().backward()
                a_grad = None if a.grad is None else a.grad.clone().detach()
                b_grad = None if b.grad is None else b.grad.clone().detach()

                # Redo with only dense tensors
                a = (a.to_dense() if a.is_sparse else a).clone().detach()
                a.requires_grad = a_req_grad
                b = (b.to_dense() if b.is_sparse else b).clone().detach()
                b.requires_grad = b_req_grad
                r = a.mm(b)
                r.sum().backward()

                self.assertEqual(a_grad, a.grad)
                self.assertEqual(b_grad, b.grad)

            else:
                with self.assertRaisesRegex(RuntimeError, err_msg):
                    a.mm(b)

    def test_multi_backward(self):
        x = torch.randn(5, 5, requires_grad=True)
        y = torch.randn(5, 5, requires_grad=True)

        q = torch.randn(5, 5, requires_grad=True)

        a = torch.randn(5, 5, requires_grad=True)
        b = torch.randn(5, 5, requires_grad=True)

        q2 = q * 2
        z = x + y + q2
        c = a * b + q2
        grad_z = torch.randn(5, 5)
        grad_c = torch.randn(5, 5)
        torch.autograd.backward([z, c], [grad_z, grad_c])

        self.assertEqual(x.grad, grad_z)
        self.assertEqual(y.grad, grad_z)
        self.assertEqual(a.grad, grad_c * b)
        self.assertEqual(b.grad, grad_c * a)
        self.assertEqual(q.grad, (grad_c + grad_z) * 2)

    def test_multi_backward_no_grad(self):
        x = torch.randn(5, 5, requires_grad=True)
        y = torch.randn(5, 5, requires_grad=False)

        z = x + y
        q = y * 2

        # NB: we currently raise an exception if any arguments to backwards
        # have requires_grad=False and don't have a grad_fn. We may want to
        # relax that check to a warning.
        def call_backwards():
            torch.autograd.backward([z, q], [torch.ones(5, 5), torch.ones(5, 5)])
        self.assertRaises(RuntimeError, call_backwards)

    def test_backward_with_inputs(self):
        x = torch.randn(2, 2, requires_grad=True)
        y = torch.randn(2, 2, requires_grad=True)

        def fn():
            return x ** 2 + y * x + y ** 2

        gradient = torch.ones(2, 2)
        x_grad_expected = 2 * x + y
        y_grad_expected = x + 2 * y

        @torch.no_grad()
        def reset_grad():
            x.grad.zero_()
            y.grad.zero_()

        torch.autograd.backward(fn(), gradient, inputs=[x, y])
        self.assertEqual(x.grad, x_grad_expected)
        self.assertEqual(y.grad, y_grad_expected)

        reset_grad()
        torch.autograd.backward(fn(), gradient, inputs=[x])
        self.assertEqual(x.grad, x_grad_expected)
        self.assertEqual(y.grad, torch.zeros(2, 2))

        reset_grad()
        torch.autograd.backward(fn(), gradient, inputs=[y])
        self.assertEqual(y.grad, y_grad_expected)
        self.assertEqual(x.grad, torch.zeros(2, 2))

        reset_grad()
        torch.autograd.backward(fn(), gradient, inputs=y)
        self.assertEqual(y.grad, y_grad_expected)
        self.assertEqual(x.grad, torch.zeros(2, 2))

        reset_grad()
        self.assertRaisesRegex(RuntimeError, 'cannot be empty',
                               lambda: torch.autograd.backward(fn(), gradient, inputs=[]))

    def test_backward_with_nonleaf_inputs(self):
        x = torch.randn(2, 2, requires_grad=True)
        x_nonleaf = x * 1
        y = torch.randn(2, 2, requires_grad=True)
        z = torch.randn(2, 2, requires_grad=True)

        out = x_nonleaf ** 2 + y * x_nonleaf + y ** 2

        out.backward(torch.ones(2, 2), create_graph=True, inputs=[x, y])
        x_grad_expected = 2 * x + y
        y_grad_expected = x + 2 * y

        self.assertEqual(y.grad, y_grad_expected)
        self.assertEqual(x.grad, x_grad_expected)

        self.assertRaisesRegex(RuntimeError, 'not a leaf Tensor',
                               lambda: out.backward(torch.ones(2, 2), create_graph=True, inputs=[x, y, x_nonleaf]))

        # backward doesn't have an allow_unused flag, so the behavior of backward
        # when variable is not part of the graph is as if allow_used were true
        # x.grad will simply be None.
        out.backward(torch.ones(2, 2), create_graph=True, inputs=[z])
        self.assertIsNone(z.grad)

    def test_dependent_backward(self):
        x = torch.randn(10, requires_grad=True)
        y = x ** 2
        z = y ** 3

        go_y = torch.randn(10)
        go_z = torch.randn(10)
        torch.autograd.backward([y, z], [go_y, go_z])

        xd = x
        self.assertEqual(x.grad, 2 * xd * go_y + 6 * xd.pow(5) * go_z)

    def test_save_output_nr(self):
        x = torch.randn(10, requires_grad=True)

        class MultiOutputFn(Function):
            @staticmethod
            def forward(ctx, x):
                return x[:5], x[5:]

            @staticmethod
            def backward(ctx, *grad):
                return torch.cat(grad)

        a, b = MultiOutputFn.apply(x)
        self.assertEqual(b.output_nr, 1)

        class TestFn(Function):
            @staticmethod
            def forward(ctx, b):
                ctx.save_for_backward(b)
                return b * 2

            @staticmethod
            def backward(ctx, grad_b):
                b, = ctx.saved_tensors
                self.assertEqual(b.output_nr, 1)

        TestFn.apply(b).sum().backward()

    def test_free_deep_graph(self):
        def scope():
            depth = 150000
            x = torch.randn(1, requires_grad=True)
            y = x.clone()

            # build a "chain" computation graph
            for _ in range(depth):
                y = y + y * 0.000001

            # graph deletion occurs when the above locals go out of scope.
            # In this case `del y` will trigger it but it's easier to leave
            # it to Python to delete the locals.

        # Should not stack overflow
        scope()

    def test_free_deep_graph_complicated(self):
        def scope():
            depth = 100000
            randchoice = torch.randint(2, [depth, 2])
            x = torch.randn(1, requires_grad=True)
            y = x.clone()

            # Hold the two previous values
            prev_values = [None, None]

            # Build a "chain with skip connections" graph
            for _ in range(depth):
                prev_tensors = [tensor for tensor in prev_values[:-1]
                                if tensor is not None]
                prev_values.append(y)
                prev_values.pop(0)

                # Definitely pick one tensor to add
                y += y * 0.000001

                # Possibly add other tensors
                nprev = len(prev_tensors)
                if nprev == 2:
                    y += randchoice[depth].mul(torch.cat(prev_tensors)).sum()

            # graph deletion occurs when the above locals go out of scope.

        # Should not stack overflow
        scope()

    def test_free_deep_graph_pyfunction(self):
        class MyOp(Function):
            @staticmethod
            def forward(ctx, tensor1, tensor2):
                return tensor1 + tensor2

            @staticmethod
            def backward(ctx, grad_output):
                return grad_output, grad_output

        def scope():
            depth = 150000
            x = torch.randn(1, requires_grad=True)
            y = x.clone()

            # build deeply nested computation graph
            for _ in range(depth):
                y = MyOp.apply(y, y)

            # graph deletion occurs when the above locals go out of scope.

        # Should not stack overflow
        scope()

    def test_no_unnecessary_save(self):
        # If we kept x in the derivative Function of x * 2 we would
        # get an error in the backward that would complain that we've
        # modified x, which was needed for gradient computation.
        # Since we should elide unnecessary saves, this test should pass.
        mu = torch.ones(1, requires_grad=True)
        x = torch.empty(1)
        loss = 0
        for i in range(3):
            x.detach_()
            x.copy_(mu + i)
            ft = torch.tensor([float(i)])
            multiplied = x * ft
            s = multiplied.sum()
            loss += s
        loss.backward()

    def test_no_grad(self):
        x = torch.ones(5, 5, requires_grad=True)
        y = torch.ones(5, 5) * 4
        with torch.no_grad():
            w = x + y

        @torch.no_grad()
        def adder(x, y):
            return x + y

        z = adder(x, y)

        self.assertFalse(w.requires_grad)
        self.assertRaises(RuntimeError, lambda: w.backward(torch.ones(5, 5)))
        self.assertIsNone(w.grad_fn)
        self.assertFalse(z.requires_grad)
        self.assertRaises(RuntimeError, lambda: z.backward(torch.ones(5, 5)))
        self.assertIsNone(z.grad_fn)

        # test nested decorator and with-statement on no_grad
        with torch.no_grad():
            self.assertFalse(torch.is_grad_enabled())
            w = adder(x, y)
            self.assertFalse(torch.is_grad_enabled())

    def test_set_grad_generator_functions(self):
        @torch.no_grad()
        def gen_no_grad():
            for i in range(10):
                self.assertEqual(torch.is_grad_enabled(), False)
                yield i

        with torch.enable_grad():
            for _ in gen_no_grad():
                self.assertEqual(torch.is_grad_enabled(), True)

        @torch.enable_grad()
        def gen_enable_grad():
            for i in range(10):
                self.assertEqual(torch.is_grad_enabled(), True)
                yield i

        with torch.no_grad():
            for _ in gen_enable_grad():
                self.assertEqual(torch.is_grad_enabled(), False)

    def test_set_grad_generator_functions_recursive(self):
        # enable_grad_decorator_recursive and no_grad_decorator_recursive call each other
        # recursively, to ensure that the decorators preserve the caller's setting
        @torch.enable_grad()
        def enable_grad_decorator_recursive(depth):
            self.assertTrue(torch.is_grad_enabled())
            if depth > 0:
                no_grad_decorator_recursive(depth - 1)
                self.assertTrue(torch.is_grad_enabled())

        @torch.no_grad()
        def no_grad_decorator_recursive(depth):
            self.assertFalse(torch.is_grad_enabled())
            if depth > 0:
                enable_grad_decorator_recursive(depth - 1)
                self.assertFalse(torch.is_grad_enabled())

        # enable_grad_context_manager_recursive and no_grad_context_manager_recursive call
        # each other recursively, to ensure that the decorators preserve the caller's setting
        def enable_grad_context_manager_recursive(depth):
            with torch.enable_grad():
                self.assertTrue(torch.is_grad_enabled())
                if depth > 0:
                    no_grad_context_manager_recursive(depth - 1)
                    self.assertTrue(torch.is_grad_enabled())

        def no_grad_context_manager_recursive(depth):
            with torch.no_grad():
                self.assertFalse(torch.is_grad_enabled())
                if depth > 0:
                    enable_grad_context_manager_recursive(depth - 1)
                    self.assertFalse(torch.is_grad_enabled())

        with torch.enable_grad():
            self.assertTrue(torch.is_grad_enabled())
            enable_grad_decorator_recursive(10)
            self.assertTrue(torch.is_grad_enabled())
            enable_grad_context_manager_recursive(10)
            self.assertTrue(torch.is_grad_enabled())

        with torch.no_grad():
            self.assertFalse(torch.is_grad_enabled())
            enable_grad_decorator_recursive(10)
            self.assertFalse(torch.is_grad_enabled())
            enable_grad_context_manager_recursive(10)
            self.assertFalse(torch.is_grad_enabled())

    def test_set_grad_coroutines(self):
        @torch.no_grad()
        def coro_no_grad(n=10):
            self.assertFalse(torch.is_grad_enabled())
            for i in range(n):
                self.assertFalse(torch.is_grad_enabled())
                r = yield i
                self.assertFalse(torch.is_grad_enabled())
                self.assertEqual(i, r)
            self.assertFalse(torch.is_grad_enabled())

        @torch.enable_grad()
        def coro_enable_grad(n=10):
            self.assertTrue(torch.is_grad_enabled())
            for i in range(n):
                self.assertTrue(torch.is_grad_enabled())
                r = yield i
                self.assertTrue(torch.is_grad_enabled())
                self.assertEqual(i, r)
            self.assertTrue(torch.is_grad_enabled())

        with torch.enable_grad():
            self.assertTrue(torch.is_grad_enabled())
            coro, r = coro_no_grad(), None
            try:
                while True:
                    self.assertTrue(torch.is_grad_enabled())
                    r = coro.send(r)
                    self.assertTrue(torch.is_grad_enabled())

            except StopIteration:
                pass

        with torch.no_grad():
            self.assertFalse(torch.is_grad_enabled())
            coro, r = coro_enable_grad(), None
            try:
                while True:
                    self.assertFalse(torch.is_grad_enabled())
                    r = coro.send(r)
                    self.assertFalse(torch.is_grad_enabled())

            except StopIteration:
                pass

    def test_set_grad_coroutines_benign_exceptions(self):
        class RecoverableException(Exception):
            pass

        @torch.no_grad()
        def coro_no_grad(n=10):
            has_raised = False
            for i in range(n):
                try:
                    self.assertFalse(torch.is_grad_enabled())
                    yield (-i if has_raised else i)

                except RecoverableException:
                    self.assertFalse(torch.is_grad_enabled())
                    has_raised = True

        @torch.enable_grad()
        def coro_enable_grad(n=10):
            has_raised = False
            for i in range(n):
                try:
                    self.assertTrue(torch.is_grad_enabled())
                    yield (-i if has_raised else i)

                except RecoverableException:
                    self.assertTrue(torch.is_grad_enabled())
                    has_raised = True

        with torch.enable_grad():
            coro = coro_no_grad()
            assert 0 == next(coro)
            try:
                while True:
                    r = coro.throw(RecoverableException)
                    self.assertLess(r, 0)

            except StopIteration:
                pass

        with torch.no_grad():
            coro = coro_enable_grad()
            assert 0 == next(coro)
            try:
                while True:
                    r = coro.throw(RecoverableException)
                    self.assertLess(r, 0)

            except StopIteration:
                pass

    def test_set_grad_coroutines_critical_exceptions(self):
        class UnrecoverableException(Exception):
            pass

        class SecondaryException(Exception):
            pass

        @torch.no_grad()
        def coro_no_grad(n=10):
            has_raised = False
            for i in range(n):
                try:
                    self.assertFalse(torch.is_grad_enabled())
                    yield (-i if has_raised else i)

                except UnrecoverableException:
                    self.assertFalse(torch.is_grad_enabled())
                    raise SecondaryException

        @torch.enable_grad()
        def coro_enable_grad(n=10):
            has_raised = False
            for i in range(n):
                try:
                    self.assertTrue(torch.is_grad_enabled())
                    yield (-i if has_raised else i)

                except UnrecoverableException:
                    self.assertTrue(torch.is_grad_enabled())
                    raise SecondaryException

        with torch.enable_grad():
            coro = coro_no_grad()
            assert 0 == next(coro)
            with self.assertRaises(SecondaryException):
                coro.throw(UnrecoverableException)

        with torch.no_grad():
            coro = coro_enable_grad()
            assert 0 == next(coro)
            with self.assertRaises(SecondaryException):
                coro.throw(UnrecoverableException)

    def test_set_grad_coroutines_exit(self):
        @torch.no_grad()
        def coro_no_grad(state):
            for i in range(10):
                try:
                    self.assertFalse(torch.is_grad_enabled())
                    yield i

                except GeneratorExit:
                    self.assertFalse(torch.is_grad_enabled())
                    state.add('GeneratorExit')
                    raise

        @torch.enable_grad()
        def coro_enable_grad(state):
            for i in range(10):
                try:
                    self.assertTrue(torch.is_grad_enabled())
                    yield i

                except GeneratorExit:
                    self.assertTrue(torch.is_grad_enabled())
                    state.add('GeneratorExit')
                    raise

        state = set()
        with torch.enable_grad():
            coro = coro_no_grad(state)
            for i in range(5):
                next(coro)

            coro.close()
        self.assertTrue('GeneratorExit' in state)

        state = set()
        with torch.no_grad():
            coro = coro_enable_grad(state)
            for i in range(5):
                next(coro)

            coro.close()
        self.assertTrue('GeneratorExit' in state)

    def test_no_grad_python_function(self):
        """Python Functions should respect grad mode."""
        x = torch.ones(5, 5, requires_grad=True)

        class MyOp(Function):
            @staticmethod
            def forward(self, x):
                return x + 1

            @staticmethod
            def backward(self, dy):
                return dy

        with torch.no_grad():
            y = MyOp.apply(x)
        self.assertFalse(y.requires_grad)

    def test_indexing(self):
        x = torch.arange(1., 17).view(4, 4)
        y = Variable(x, requires_grad=True)

        def compare(x, y, idx, indexed_tensor, indexed_var):
            indexed_var_t = indexed_var.data
            if not isinstance(indexed_tensor, torch.Tensor):
                indexed_var_t = indexed_var_t[0]
            self.assertEqual(indexed_tensor, indexed_var_t)

            indexed_var.sum().backward()
            expected_grad = torch.Tensor(x.size()).fill_(0)
            expected_grad[idx] = 1
            self.assertEqual(y.grad, expected_grad)

        def check_index(x, y, idx):
            if y.grad is not None:
                with torch.no_grad():
                    y.grad.zero_()
            indexed_tensor = x[idx]
            indexed_var = y[idx]
            compare(x, y, idx, indexed_tensor, indexed_var)

        check_index(x, y, 1)
        check_index(x, y, (1, 1))
        check_index(x, y, slice(1, None))
        check_index(x, y, slice(None, 2))
        check_index(x, y, (slice(None, 2), 2))
        check_index(x, y, (slice(1, 2), 2))
        check_index(x, y, (1, slice(2, None)))
        check_index(x, y, (slice(None, None), slice(2, None)))
        check_index(x, y, torch.LongTensor([0, 2]))
        check_index(x, y, torch.rand(4, 4).bernoulli().bool())
        check_index(x, y, (Ellipsis, slice(2, None)))
        check_index(x, y, ([0], [0]))
        check_index(x, y, ([1, 2, 3], [0]))
        check_index(x, y, ([1, 2], [2, 1]))
        check_index(x, y, ([[1, 2], [3, 0]], [[0, 1], [2, 3]]))
        check_index(x, y, ([slice(None), [2, 3]]))
        check_index(x, y, ([[2, 3], slice(None)]))

        # advanced indexing, with less dim, or ellipsis
        check_index(x, y, ([0]))
        check_index(x, y, ([0], ))

        x = torch.arange(1., 49).view(4, 3, 4)
        y = Variable(x, requires_grad=True)

        check_index(x, y, (slice(None), [0], [0]))
        check_index(x, y, ([0], [0], slice(None)))
        check_index(x, y, (slice(None), [0, 1, 2], [0]))
        check_index(x, y, ([0, 1, 2], [0], slice(None)))
        check_index(x, y, (slice(None), [1, 2], [2, 1]))
        check_index(x, y, ([1, 2], [2, 1], slice(None)))
        check_index(x, y, (slice(None), [[1, 2], [2, 0]], [[0, 1], [2, 3]]))
        check_index(x, y, ([[1, 2], [3, 0]], [[0, 1], [2, 2]], slice(None)))
        check_index(x, y, (slice(None), slice(None), [2, 1]))
        check_index(x, y, (slice(None), [2, 1], slice(None)))
        check_index(x, y, ([2, 1], slice(None), slice(None)))

        # advanced indexing, with less dim, or ellipsis
        check_index(x, y, ([0], ))
        check_index(x, y, ([0], slice(None)))
        check_index(x, y, ([0], Ellipsis))
        check_index(x, y, ([1, 2], [0, 1]))
        check_index(x, y, ([1, 2], [0, 1], Ellipsis))
        check_index(x, y, (Ellipsis, [1, 2], [0, 1]))

        # advanced indexing, with a tensor wrapped in a variable
        z = torch.LongTensor([0, 1])
        zv = Variable(z, requires_grad=False)
        seq = [z, Ellipsis]
        seqv = [zv, Ellipsis]

        if y.grad is not None:
            with torch.no_grad():
                y.grad.zero_()
        indexed_tensor = x[seq]
        indexed_var = y[seqv]
        compare(x, y, seq, indexed_tensor, indexed_var)

    def test_indexing_duplicates(self):
        x = torch.arange(1., 17).view(4, 4)
        y = Variable(x, requires_grad=True)

        idx = torch.LongTensor([1, 1, 3, 2, 1, 2])
        y[idx].sum().backward()
        expected_grad = torch.zeros(4, 4)
        for i in idx:
            expected_grad[i] += 1
        self.assertEqual(y.grad, expected_grad)

        # with advanced indexing
        x = torch.arange(1., 17).view(4, 4)
        y = Variable(x, requires_grad=True)

        idx = [[1, 1, 3, 2, 1, 2], [0]]
        y[idx].sum().backward()
        expected_grad = torch.zeros(4, 4)
        for i in idx[0]:
            for j in idx[1]:
                expected_grad[i][j] += 1

        self.assertEqual(y.grad, expected_grad)

        x = torch.arange(1., 17).view(4, 4)
        y = Variable(x, requires_grad=True)
        idx = [[[1, 2], [0, 0]], [[0, 1], [1, 1]]]
        y[idx].sum().backward()
        expected_grad = torch.Tensor([[0, 2, 0, 0],
                                      [1, 0, 0, 0],
                                      [0, 1, 0, 0],
                                      [0, 0, 0, 0]])
        self.assertEqual(y.grad, expected_grad)

        x = torch.arange(1., 65).view(4, 4, 4)
        y = Variable(x, requires_grad=True)

        idx = [[1, 1, 1], slice(None), slice(None)]
        y[idx].sum().backward()
        expected_grad = torch.Tensor(4, 4, 4).zero_()
        expected_grad[1].fill_(3)
        self.assertEqual(y.grad, expected_grad)

    def test_index_backward_does_not_save_tensor(self):
        # Example from https://github.com/pytorch/pytorch/issues/24853.
        # if `index(tensor, indices)` saves `tensor` for backwards, then it will
        # trigger a version check on `tensor` during the backward pass, which
        # will cause the following code to error because `tensor` gets modified
        # by the indexing line.
        a = torch.tensor([1., 0, 0])
        b = torch.zeros(3, requires_grad=True)
        tensor = b + 0
        tensor[a != 0] = tensor[a != 0]
        tensor.backward(torch.zeros_like(tensor))

    def test_volatile_deprecated(self):
        v = torch.autograd.torch.randn(3, 3)
        with warnings.catch_warnings(record=True) as w:
            self.assertFalse(v.volatile)
        self.assertIn('volatile', str(w[0].message))

    def test_saved_variables_deprecated(self):
        class MyFunction(Function):
            @staticmethod
            def forward(ctx, tensor1, tensor2):
                ctx.save_for_backward(tensor1, tensor2)
                return tensor1 + tensor2

            @staticmethod
            def backward(ctx, grad_output):
                var1, var2 = ctx.saved_variables
                return (grad_output, grad_output)

        with warnings.catch_warnings(record=True) as warns:
            warnings.simplefilter("always")
            x = torch.randn((3, 3), requires_grad=True)
            y = torch.randn((3, 3), requires_grad=True)
            model = MyFunction()
            model.apply(x, y).sum().backward()

            has_deprecated = map(lambda warn:
                                 'deprecated' in str(warn) and
                                 'saved_variables' in str(warn),
                                 warns)
            has_deprecated = reduce(lambda x, y: x or y, has_deprecated)
            self.assertTrue(has_deprecated)

    def test_requires_grad(self):
        x = torch.randn(5, 5)
        y = torch.randn(5, 5)
        z = torch.randn(5, 5, requires_grad=True)
        a = x + y
        self.assertFalse(a.requires_grad)
        b = a + z
        self.assertTrue(b.requires_grad)

        def error():
            raise RuntimeError
        # Make sure backward isn't called on these
        a._backward_hooks = OrderedDict()
        x._backward_hooks = OrderedDict()
        y._backward_hooks = OrderedDict()
        a._backward_hooks['test'] = error
        x._backward_hooks['test'] = error
        y._backward_hooks['test'] = error
        b.backward(torch.ones(5, 5))

    def test_requires_grad_(self):
        x = torch.randn(5, 5)
        y = torch.randn(5, 5, requires_grad=True)
        self.assertIs(x, x.requires_grad_())
        self.assertTrue(x.requires_grad)
        self.assertIs(y, y.requires_grad_())
        self.assertTrue(y.requires_grad)
        self.assertIs(x, x.requires_grad_(True))
        self.assertTrue(x.requires_grad)
        self.assertIs(y, y.requires_grad_(True))
        self.assertTrue(y.requires_grad)
        z = x * y
        self.assertRaises(RuntimeError, lambda: z.requires_grad_(False))
        self.assertIs(z, z.requires_grad_())
        self.assertTrue(z.requires_grad)
        self.assertIs(z, z.requires_grad_(True))
        self.assertTrue(z.requires_grad)

        self.assertIs(x, x.requires_grad_(False))
        self.assertFalse(x.requires_grad)
        self.assertIs(y, y.requires_grad_(False))
        self.assertFalse(y.requires_grad)

    def test_requires_grad_inplace(self):
        a = torch.randn(5, 5)
        b = torch.randn(5, 5, requires_grad=True)
        a += b
        self.assertTrue(a.requires_grad)

        # non-leaf
        a = torch.randn(5, 5) + 0
        b = torch.randn(5, 5, requires_grad=True)
        a += b
        self.assertTrue(a.requires_grad)

    def test_no_requires_grad_inplace(self):
        # basic case, should be able to modify inplace while requires_grad is False
        a = torch.randn(2, 3)
        a.add_(5)
        a.requires_grad = True
        a.sum().backward()
        self.assertEqual(a.grad, torch.ones(2, 3))

        # same but with a view
        a = torch.randn(2, 3)
        b = a[:]
        b.add_(5)
        a.requires_grad = True
        a.sum().backward()
        self.assertEqual(a.grad, torch.ones(2, 3))

        # should fail if requires_grad = True when we modify inplace
        a = torch.randn(2, 3)
        b = a[:]
        a.requires_grad = True
        with self.assertRaises(RuntimeError):
            a.add_(5)
        with self.assertRaises(RuntimeError):
            b.add_(5)

    def test_attribute_deletion(self):
        x = torch.randn((5, 5), requires_grad=True)
        del x.grad
        self.assertIsNone(x.grad)
        with self.assertRaises(RuntimeError):
            del x.data
        with self.assertRaises(TypeError):
            x.data = None
        with self.assertRaises(RuntimeError):
            del x.requires_grad
        with self.assertRaises(RuntimeError):
            del x._grad_fn
        with self.assertRaises(RuntimeError):
            del x._backward_hooks

    def test_duplicate_backward_root(self):
        a = torch.randn(5, 5, requires_grad=True)
        b = torch.randn(5, 5, requires_grad=True)

        x = a * b
        grad_output = torch.randn_like(x)
        torch.autograd.backward([x, x], [grad_output, grad_output])

        self.assertEqual(a.grad, b * grad_output * 2)
        self.assertEqual(b.grad, a * grad_output * 2)

    def test_backward_no_grad(self):
        a = torch.randn(5, 5, requires_grad=True)
        b = a + 2
        with self.assertRaises(RuntimeError):
            torch.autograd.backward([b], [None])

    def test_backward_twice_with_saved_values(self):
        b = torch.randn(3, requires_grad=True, dtype=torch.double)
        c = torch.zeros(3, dtype=torch.double)
        c[[1, 2]] = b[[1, 1]]
        c.backward(torch.tensor([1, 1, 1], dtype=torch.double))
        self.assertRaisesRegex(RuntimeError, 'Specify retain_graph=True',
                               lambda: c.backward(torch.tensor([1, 1, 1], dtype=torch.double)))

    def test_backward_twice_retained_graph_with_saved_values(self):
        b = torch.randn(3, requires_grad=True, dtype=torch.double)
        c = torch.zeros(3, dtype=torch.double)
        c[[1, 2]] = b[[1, 1]]
        c.backward(torch.tensor([1, 1, 1], dtype=torch.double), retain_graph=True)
        c.backward(torch.tensor([1, 1, 1], dtype=torch.double))

    def test_backward_twice_without_saved_values(self):
        b = torch.randn(3, requires_grad=True, dtype=torch.double)
        c = b + 1
        c.backward(torch.tensor([1, 1, 1], dtype=torch.double))
        c.backward(torch.tensor([1, 1, 1], dtype=torch.double))

    def test_backward_twice_retained_graph_without_saved_values(self):
        b = torch.randn(3, requires_grad=True, dtype=torch.double)
        c = torch.zeros(3, dtype=torch.double)
        c[[1, 2]] = b[[1, 1]]
        c.backward(torch.tensor([1, 1, 1], dtype=torch.double), retain_graph=True)
        c.backward(torch.tensor([1, 1, 1], dtype=torch.double))

    def test_next_functions(self):
        x = torch.randn(5, 5, requires_grad=True)
        y = torch.randn(5, 5, requires_grad=True)

        a = x + y
        self.assertIsNotNone(a.grad_fn)
        next_functions = a.grad_fn.next_functions
        self.assertEqual(len(next_functions), 2)
        self.assertIsInstance(next_functions[0][0], torch._C._functions.AccumulateGrad)
        self.assertEqual(next_functions[0][1], 0)
        self.assertIsInstance(next_functions[1][0], torch._C._functions.AccumulateGrad)
        self.assertEqual(next_functions[1][1], 0)

        b = a + 5
        next_functions = b.grad_fn.next_functions
        self.assertEqual(len(next_functions), 2)
        self.assertIs(next_functions[0][0], a.grad_fn)
        self.assertIs(next_functions[1][0], None)

    def test_inplace(self):
        x = torch.ones(5, 5, requires_grad=True)
        y = Variable(torch.ones(5, 5) * 4, requires_grad=True)

        z = x * y
        q = z + y
        w = z * y
        z.add_(2)
        # Add doesn't need it's inputs to do backward, so it shouldn't raise
        q.backward(torch.ones(5, 5), retain_graph=True)
        # Mul saves both inputs in forward, so it should raise
        self.assertRaises(RuntimeError, lambda: w.backward(torch.ones(5, 5)))

        z = x * y
        q = z * y
        r = z + y
        w = z.add_(y)
        # w is a the last expression, so this should succeed
        w.backward(torch.ones(5, 5), retain_graph=True)
        # r doesn't use the modified value in backward, so it should succeed
        r.backward(torch.ones(5, 5), retain_graph=True)
        # q uses dirty z, so it should raise
        self.assertRaises(RuntimeError, lambda: q.backward(torch.ones(5, 5)))

        with torch.no_grad():
            x.grad.zero_()
        m = x / 2
        z = m + y / 8
        q = z * y
        r = z + y
        prev_version = z._version
        w = z.exp_()
        self.assertNotEqual(z._version, prev_version)
        r.backward(torch.ones(5, 5), retain_graph=True)
        self.assertEqual(x.grad, torch.ones(5, 5) / 2)
        w.backward(torch.ones(5, 5), retain_graph=True)
        self.assertEqual(x.grad, torch.Tensor(5, 5).fill_((1 + math.e) / 2))
        self.assertRaises(RuntimeError, lambda: q.backward(torch.ones(5, 5)))

        leaf = torch.ones(5, 5, requires_grad=True)
        x = leaf.clone()
        x.add_(10)
        self.assertEqual(x, torch.ones(5, 5) * 11)
        # x should be still usable
        y = x + 2
        y.backward(torch.ones(5, 5))
        self.assertEqual(leaf.grad, torch.ones(5, 5))
        z = x * y
        x.add_(2)
        self.assertRaises(RuntimeError, lambda: z.backward(torch.ones(5, 5)))

    def test_mark_non_differentiable(self):
        class MyFunction(Function):
            @staticmethod
            def forward(ctx, input):
                output = input > 0
                ctx.mark_non_differentiable(output)
                return output

            @staticmethod
            def backward(ctx, grad_output):
                return (grad_output * 0).to(torch.double)

        x = torch.randn(5, 5, requires_grad=True)
        mask = MyFunction.apply(x)
        self.assertFalse(mask.requires_grad)
        y = x.masked_fill(mask, 0)
        y.sum().backward()

    def test_mark_non_differentiable_mixed(self):
        class MyFunction(Function):
            @staticmethod
            def forward(ctx, input):
                a = input + 1
                b = input + 2
                ctx.mark_non_differentiable(a)
                return a, b

            @staticmethod
            def backward(ctx, grad_a, grad_b):
                self.assertTrue((grad_a == 0).all())
                self.assertTrue((grad_b == 1).all())
                return grad_b

        x = torch.randn(5, 5, requires_grad=True)
        a, b = MyFunction.apply(x)
        self.assertFalse(a.requires_grad)
        self.assertTrue(b.requires_grad)
        b.sum().backward()
        self.assertEqual(x.grad, torch.ones(5, 5))

    def test_mark_non_differentiable_none(self):
        # This used to segfault because MyFunction would send back null
        # gradients to MulBackward, which is implemented in C++. C++
        # implemented functions expect incoming  grad_ouptuts to be non-null.
        class MyFunction(Function):
            @staticmethod
            def forward(ctx, input):
                output = input.clone()
                ctx.mark_non_differentiable(output)
                return output

            @staticmethod
            def backward(ctx, grad_output):
                return None

        x = torch.randn(5, 5, requires_grad=True)
        r = MyFunction.apply(x * x)
        (r * x).sum().backward()

    def test_return_duplicate(self):
        class DoubleDuplicate(Function):
            @staticmethod
            def forward(ctx, x):
                output = x * 2
                return output, output

            @staticmethod
            def backward(ctx, grad1, grad2):
                return grad1 * 2 + grad2 * 2

        def fn(x):
            a, b = DoubleDuplicate.apply(x)
            self.assertIs(a, b)
            return a + b

        x = torch.randn(5, 5, requires_grad=True)
        gradcheck(fn, [x])
        gradgradcheck(fn, [x])

    def test_return_duplicate_inplace(self):
        class DoubleInplace(Function):
            @staticmethod
            def forward(ctx, x):
                x.mul_(2)
                ctx.mark_dirty(x)
                return x, x

            @staticmethod
            def backward(ctx, grad1, grad2):
                return grad1 * 2 + grad2 * 2

        def inplace_fn(x):
            a, b = DoubleInplace.apply(x.clone())
            self.assertIs(a, b)
            return a + b

        x = torch.randn(5, 5, requires_grad=True)
        gradcheck(inplace_fn, [x])
        gradgradcheck(inplace_fn, [x])

        # Can't modify leaf variables in-place
        self.assertRaises(RuntimeError, lambda: InplaceFunction.apply(x))
        # Functions which modify views in-place must return only one output
        self.assertRaises(RuntimeError, lambda: InplaceFunction.apply(x.clone()[0]))

    @suppress_warnings
    def test_resize(self):
        x = torch.ones(2, 3)
        self.assertTrue(x.resize(3, 2).size() == (3, 2))

    def _test_setitem(self, size, index):
        x = torch.ones(*size, requires_grad=True)
        y = x + 2
        y_version = y._version
        y[index] = 2
        self.assertNotEqual(y._version, y_version)
        y.backward(torch.ones(*size))
        expected_grad = torch.ones(*size)
        expected_grad[index] = 0
        self.assertEqual(x.grad, expected_grad)

    def _test_setitem_tensor(self, size, index):
        x = torch.ones(*size, requires_grad=True)
        y = x + 2
        y_version = y._version
        value = x.new(x[index].size()).fill_(7)
        value.requires_grad = True
        y[index] = value
        self.assertNotEqual(y._version, y_version)
        y.backward(torch.ones(*size))
        expected_grad_input = torch.ones(*size)
        expected_grad_input[index] = 0
        self.assertEqual(x.grad, expected_grad_input)
        self.assertEqual(value.grad, torch.ones_like(value))

        # case when x broadcasts to as y[1]
        x = torch.randn(4, requires_grad=True)
        y = torch.zeros(2, 3, 4)
        y[1] = x
        y.backward(torch.randn(2, 3, 4))
        self.assertEqual(x.size(), x.grad.size())

    def test_setitem(self):
        self._test_setitem((5, 5), 1)
        self._test_setitem((5,), 1)
        self._test_setitem((1,), 0)
        self._test_setitem((10,), [[0, 4, 2]])
        self._test_setitem((5, 5), [[0, 4], [2, 2]])
        self._test_setitem((5, 5, 5), [slice(None), slice(None), [1, 3]])
        self._test_setitem((5, 5, 5), [slice(None), [1, 3], slice(None)])
        self._test_setitem((5, 5, 5), [[1, 3], slice(None), slice(None)])
        self._test_setitem((5, 5, 5), [slice(None), [2, 4], [1, 3]])
        self._test_setitem((5, 5, 5), [[1, 3], [2, 4], slice(None)])
        self._test_setitem_tensor((5, 5), 3)
        self._test_setitem_tensor((5, 5), [[0, 1], [1, 0]])
        self._test_setitem_tensor((5,), 3)
        self._test_setitem_tensor((5,), Variable(torch.LongTensor([3]), requires_grad=False).sum())
        self._test_setitem_tensor((5,), [[0, 1, 2, 3]])
        self._test_setitem_tensor((5, 5, 5), [slice(None), slice(None), [1, 3]])
        self._test_setitem_tensor((5, 5, 5), [slice(None), [1, 3], slice(None)])
        self._test_setitem_tensor((5, 5, 5), [[1, 3], slice(None), slice(None)])
        self._test_setitem_tensor((5, 5, 5), [slice(None), [2, 4], [1, 3]])
        self._test_setitem_tensor((5, 5, 5), [[1, 3], [2, 4], slice(None)])
        self._test_setitem_tensor((5, 5, 5), [Variable(torch.LongTensor([1,
                                              3]), requires_grad=False), [2, 4], slice(None)])

    def test_setitem_mask(self):
        mask = torch.BoolTensor(5, 5).bernoulli_()
        self._test_setitem((5, 5), Variable(mask))
        self._test_setitem((5,), Variable(mask[0]))
        self._test_setitem((1,), Variable(mask[0, 0:1]))
        self._test_setitem_tensor((5, 5), Variable(mask))
        self._test_setitem_tensor((5,), Variable(mask[0]))

    def test_select_sum(self):
        # both select and sum return Scalars in ATen; ensure they work together.
        x = torch.randn(10, requires_grad=True)

        def func(x):
            return x.select(0, 1).sum()

        gradcheck(func, [x])
        gradgradcheck(func, [x])

    def test_diagonal_expanded_v(self):
        value = torch.rand([])
        v_expanded = torch.tensor(value).expand(10)
        a = torch.rand(10, 10, requires_grad=True)
        result, = torch.autograd.grad(a.diagonal(), a, v_expanded)
        self.assertEqual(result, torch.eye(10) * value)

    def test_select_expanded_v(self):
        v_expanded = torch.rand(10).expand(10, 10)
        a = torch.rand(10, 10, 10, requires_grad=True)
        result, = torch.autograd.grad(a[0], a, v_expanded)
        expected = torch.zeros(10, 10, 10)
        expected[0] = v_expanded
        self.assertEqual(result, expected)

    def test_slice_expanded_v(self):
        v_expanded = torch.rand(10, 1).expand(2, 10, 10)
        a = torch.rand(10, 10, 10, requires_grad=True)
        result, = torch.autograd.grad(a[3:5], a, v_expanded)
        expected = torch.zeros(10, 10, 10)
        expected[3:5] = v_expanded
        self.assertEqual(result, expected)

    def test_unbind(self):
        stacked = torch.randn(3, 10, 10, requires_grad=True)
        x, y, z = stacked.unbind()
        grad = torch.randn(3, 10, 10)
        torch.autograd.backward([x, y, z], grad.unbind())
        self.assertEqual(stacked.grad, grad)
        # check that it works with only one gradient provided (#9977)
        for i in range(3):
            stacked = torch.randn(3, 10, 10, requires_grad=True)
            outs = stacked.unbind()
            gi = grad.unbind()[i]
            g, = torch.autograd.grad(outs[i], stacked, gi)
            g_expected = torch.stack([gi if j == i else torch.zeros_like(gi)
                                      for j in range(3)], dim=0)
            self.assertEqual(g, g_expected)

    def test_fill(self):
        root = torch.randn(4, 5, requires_grad=True)

        def func(root):
            x = root.clone()
            x.fill_(2)
            return x

        gradcheck(func, [root])
        gradgradcheck(func, [root])

    def test_unused_output(self):
        x = torch.randn(10, 10, requires_grad=True)
        outputs = x.chunk(5)
        o = outputs[2]
        o = o * 4 + 2
        o.sum().backward()
        expected_grad = torch.zeros(10, 10)
        expected_grad[4:6] = 4
        self.assertEqual(x.grad, expected_grad)

        with torch.no_grad():
            x.grad.zero_()
        grad_output = torch.randn(2, 10)
        outputs = x.chunk(5)
        outputs[0].backward(grad_output)
        expected_grad = torch.zeros(10, 10)
        expected_grad[:2] = grad_output
        self.assertEqual(x.grad, expected_grad)

    def _test_sparse_gather(self, size_x, size_ind, dim):
        x = torch.randn(size_x, requires_grad=True)
        if len(size_ind) > 0 and len(size_x) > 0:
            ind = torch.randint(x.size(dim), size_ind)
        else:
            ind = torch.zeros(size_ind, dtype=torch.int64)
        out = torch.gather(x, dim, ind, sparse_grad=False)
        grad = torch.rand_like(out)
        out.backward(grad)
        grad_dense = x.grad.clone()
        x.grad = None
        out = torch.gather(x, dim, ind, sparse_grad=True)
        out.backward(grad)
        self.assertEqual(grad_dense, x.grad.to_dense())

    def test_sparse_gather_dim0(self):
        self._test_sparse_gather((10, 10), (5, 10), 0)

    def test_sparse_gather_dim1(self):
        self._test_sparse_gather((10, 10, 5), (10, 5, 5), 1)

    def test_sparse_gather_dim_neg(self):
        self._test_sparse_gather((10, 10, 5), (10, 10, 2), -1)

    def test_sparse_gather_ind_scalar(self):
        self._test_sparse_gather((10,), (), 0)

    def test_sparse_gather_x_scalar(self):
        self._test_sparse_gather((), (2,), 0)

    def test_sparse_gather_both_scalar(self):
        self._test_sparse_gather((), (), 0)

    def test_gc_in_destructor(self):
        """
        Previously, if a Function destructor triggered a garbage collection,
        the Variable's tp_dealloc handler would get called twice leading to a
        segfault.
        """
        class CollectOnDelete(Function):
            def forward(self, x):
                return x

            def backward(self, grad_output):
                return grad_output

            def __del__(self):
                gc.collect()

        for _ in range(10):
            CollectOnDelete().forward(torch.randn(1, requires_grad=True)).backward()

    # Delete this test when legacy custom autograd functions are deleted.
    def test_naughty_legacy_variable_grad_fn(self):
        class Id(Function):
            def forward(self, x):
                return x

            def backward(self, grad_x):
                return grad_x

        self.assertRaises(RuntimeError, lambda: Variable(torch.zeros(1), _grad_fn=Id()))

    # Delete this test when legacy custom autograd functions are deleted.
    def test_naughty_legacy_function_backward_before_forward(self):
        class Id(Function):
            def forward(self, x):
                return x

            def backward(self, grad_x):
                return grad_x

        f = Id()
        self.assertRaises(RuntimeError, lambda: f._do_backward((torch.zeros(0), ), False))

    # Delete this test when legacy custom autograd functions are deleted.
    def test_naughty_legacy_function_early_access(self):
        class Id(Function):
            def forward(self, x):
                return x

            def backward(self, grad_x):
                return grad_x

        f = Id()
        # A legacy autograd function is not fully initialized until you actually
        # apply it.  That means a lot of accessors on them don't actually work.
        # Test that we properly error in this case.
        self.assertRaises(RuntimeError, lambda: f.register_hook(lambda x, y: None))
        self.assertRaises(RuntimeError, lambda: f.next_functions)
        self.assertRaises(RuntimeError, lambda: f.metadata)

    @unittest.expectedFailure
    def test_naughty_anomaly_access(self):
        class MyFunction(Function):
            @staticmethod
            def forward(ctx, x):
                return x

            @staticmethod
            def backward(ctx, g):
                return g

        x = torch.zeros(1, requires_grad=True)
        y = MyFunction.apply(x)
        y.backward()
        y.grad_fn.metadata
        g = y.grad_fn
        del y
        g.metadata  # this currently fails, but shouldn't

    def test_naughty_autograd_function_stashing_ctx(self):
        saved_ctx = []

        class Id(Function):
            @staticmethod
            def forward(ctx, x):
                ctx.save_for_backward(x)
                return x

            @staticmethod
            def backward(ctx, grad_x):
                saved_ctx.append(ctx)
                return ctx.saved_tensors

        p = torch.zeros(1, requires_grad=True)
        loss = Id.apply(p)
        loss.backward(retain_graph=True)
        del loss
        # At this point in time, it complains that the graph has been freed
        # (which indeed true, although a somewhat indirect way of stating the
        # problem).
        self.assertRaises(RuntimeError, lambda: saved_ctx[0].saved_tensors)

    def test_custom_autograd_repeated_grad_grad(self):
        # This test failed the equality check in PR #22983; it's an interesting
        # and different test case worth enshrining.  mult1 is not testing
        # anything that interesting, but mult2 is the interesting case.

        def mult1(x):
            return x.prod(dim=-1).prod(dim=-1)

        class Mult(torch.autograd.Function):
            @staticmethod
            def forward(ctx, x):
                y = mult1(x)
                ctx.save_for_backward(x, y)
                return y

            @staticmethod
            def backward(ctx, grad_output):
                x, y = ctx.saved_tensors
                return (grad_output * y)[:, None, None] / x

        mult2 = Mult.apply

        def check_gradgrad_repeated(x, y):
            gy, = torch.autograd.grad(y[0], x, create_graph=True)
            ggy_1, = torch.autograd.grad(gy[0, 0, 0], x, retain_graph=True)
            gy, = torch.autograd.grad(y[0], x, create_graph=True)
            ggy_2, = torch.autograd.grad(gy[0, 0, 0], x, retain_graph=True)
            self.assertEqual(ggy_1[0, 0, 1], ggy_2[0, 0, 1])

        x = torch.ones(2, 4, 4).requires_grad_()
        check_gradgrad_repeated(x, mult1(x))
        check_gradgrad_repeated(x, mult2(x))

    def test_custom_autograd_no_early_free(self):
        # This test failed complaining that buffers had already been freed
        # prior to #22983.  Also pretty interesting test case.
        class Double(torch.autograd.Function):
            @staticmethod
            def forward(ctx, x):
                y = x ** 2
                ctx.save_for_backward(x, y)
                return y

            @staticmethod
            def backward(ctx, grad_output):
                x, _ = ctx.saved_tensors
                return grad_output * 2 * x

        # this is equivalent, but uses the output of .forward() in .backward()
        class Double2(Double):
            @staticmethod
            def backward(ctx, grad_output):
                x, y = ctx.saved_tensors
                return grad_output * 2 * y / x

        double = Double.apply
        double2 = Double2.apply

        x = torch.tensor(2).double().requires_grad_()

        self.assertTrue(gradcheck(double, x))
        self.assertTrue(gradgradcheck(double, x))
        self.assertTrue(gradcheck(double2, x))
        self.assertTrue(gradgradcheck(double2, x))

        y = double(x)
        torch.autograd.grad(y, x, create_graph=True)
        torch.autograd.grad(y, x)

        y = double2(x)
        torch.autograd.grad(y, x, create_graph=True)
        torch.autograd.grad(y, x)  # should not error!

    def test_detach(self):
        x = torch.randn(10, 10, requires_grad=True)
        y = x + 2
        y = y.detach()
        z = y * 4 + 2
        self.assertFalse(y.requires_grad)
        self.assertFalse(z.requires_grad)

        x = torch.randn(10, 10, requires_grad=True)
        y = x * 2
        y = y.detach()
        self.assertFalse(y.requires_grad)
        self.assertIsNone(y.grad_fn)
        z = x + y
        z.sum().backward()
        # This is an incorrect gradient, but we assume that's what the user
        # wanted. detach() is an advanced option.
        self.assertEqual(x.grad, torch.ones(10, 10))

        # in-place detach
        x = torch.randn(10, 10, requires_grad=True)
        y = torch.randn(10, 10, requires_grad=True)
        a = x * 2
        (y + a).sum().backward(retain_graph=True)
        a.detach_()
        self.assertFalse(a.requires_grad)
        (y + a).sum().backward()  # this won't backprop to x
        self.assertEqual(x.grad, torch.ones(10, 10) * 2)
        self.assertEqual(y.grad, torch.ones(10, 10) * 2)

        # in-place deatch on a view raises an exception
        view = x.narrow(0, 1, 4)
        self.assertRaisesRegex(RuntimeError, 'view', lambda: view.detach_())

    def test_detach_base(self):
        "detaching base does not detach view"
        x = torch.randn(10, 10, requires_grad=True)
        view = x.narrow(0, 1, 4)
        x.detach_()
        self.assertFalse(x.requires_grad)
        self.assertTrue(view.requires_grad)
        self.assertIsNotNone(view.grad_fn)
        self.assertIs(view._base, x)

    def _test_type_conversion_backward(self, t, ):
        fvar = Variable(t(torch.randn(5, 5).float()), requires_grad=True)
        fvar.double().sum().backward()
        self.assertEqual(fvar.grad, torch.ones_like(fvar))
        self.assertEqual(type(fvar.grad), type(fvar))
        dvar = Variable(t(torch.randn(5, 5).double()), requires_grad=True)
        dvar.float().sum().backward()
        self.assertEqual(dvar.grad, torch.ones_like(dvar))
        self.assertEqual(type(dvar.grad), type(dvar))

    def test_type_conversions(self):
        x = torch.randn(5, 5)
        self.assertIsInstance(x.float(), torch.FloatTensor)
        self.assertIsInstance(x.int(), torch.IntTensor)
        if torch.cuda.is_available():
            self.assertIsInstance(x.float().cuda(), torch.cuda.FloatTensor)
            self.assertIsInstance(x.int().cuda(), torch.cuda.IntTensor)
            self.assertIsInstance(x.int().cuda().cpu(), torch.IntTensor)
            if torch.cuda.device_count() >= 2:
                x2 = x.float().cuda(1)
                self.assertIsInstance(x2, torch.cuda.FloatTensor)
                self.assertIs(x2.get_device(), 1)
                x2 = x.float().cuda()
                self.assertIsInstance(x2, torch.cuda.FloatTensor)
                self.assertIs(x2.get_device(), 0)
                x2 = x2.cuda(1)
                self.assertIsInstance(x2, torch.cuda.FloatTensor)
                self.assertIs(x2.get_device(), 1)
                y = Variable(torch.randn(5).cuda(1), requires_grad=True)
                y.cpu().sum().backward()
                self.assertIs(y.grad.get_device(), 1)
                self.assertIs(y.long().get_device(), 1)

        for t in [torch.DoubleTensor, torch.FloatTensor, torch.IntTensor, torch.ByteTensor]:
            for y_var in (True, False):
                y = torch.randint(5, (5, 5), dtype=t.dtype)
                y = Variable(y) if y_var else y
                self.assertIsInstance(x.type(t), t)
                self.assertIsInstance(x.type_as(y), t)
                # TODO: t.dtype should work
                t_dtype = t().dtype
                self.assertIsInstance(x.type(t_dtype), t)
                self.assertIs(t_dtype, x.type(t_dtype).dtype)
                self.assertEqual(y.data_ptr(), y.type(t).data_ptr())
                if torch.cuda.is_available():
                    for x_cuda in (True, False):
                        for y_cuda in (True, False):
                            x_c = x.cuda() if x_cuda else x
                            y_c = y.cuda() if y_cuda else y
                            _, y_type = y_c.type().rsplit('.', 1)
                            y_typestr = ('torch.cuda.' if y_cuda else 'torch.') + y_type
                            self.assertEqual(y_c.type(), x_c.type(y_typestr).type())
                            self.assertIs(y_c.dtype, x_c.type(y_c.dtype).dtype)
                            self.assertEqual(y_c.data_ptr(), y_c.cuda().data_ptr() if y_cuda else y_c.data_ptr())

        self._test_type_conversion_backward(lambda x: x)
        if torch.cuda.is_available():
            self._test_type_conversion_backward(lambda x: x.cuda())
            if torch.cuda.device_count() >= 2:
                # one of these has to be the non-default device
                self._test_type_conversion_backward(lambda x: x.cuda(0))
                self._test_type_conversion_backward(lambda x: x.cuda(1))

    def test_isolated_node(self):
        x = torch.randn(5, 5, requires_grad=True)
        y = torch.randn(5, 5, requires_grad=True)

        a = x + y
        b = torch.max(a, 1, True)[1].repeat(1, 5).double()
        o = (b + a).sum()
        o.backward()

    def test_shape(self):
        x = torch.randn(3, 4)
        self.assertEqual(2, len(x.shape))
        self.assertEqual(x.shape[0], 3)
        self.assertEqual(x.shape[1], 4)

    def test_numpy_requires_grad(self):
        x = torch.randn(2, 2, requires_grad=True)
        err_msg_outputs = r"Can't call numpy\(\) on Tensor that requires grad. Use tensor.detach\(\).numpy\(\) instead."
        with self.assertRaisesRegex(RuntimeError, err_msg_outputs):
            x.numpy()

        with torch.no_grad():
            x.numpy()

        x = torch.randn(2, 2)
        x.numpy()

        with torch.no_grad():
            x.numpy()

    def test_return_leaf(self):
        class Identity(Function):
            @staticmethod
            def forward(ctx, a, b):
                return a, a + b

            @staticmethod
            def backward(ctx, grad_a, grad_b):
                return grad_a + grad_b, grad_b

        hook_called = [False]
        x = torch.randn(5, 5, requires_grad=True)
        y = torch.randn(5, 5, requires_grad=True)

        q, p = Identity.apply(x, y)

        # Make sure hooks only receive grad from usage of q, not x.
        def hook(grad):
            hook_called[0] = True
            self.assertEqual(grad, torch.ones(5, 5))

        q.register_hook(hook)
        (q + p + x).sum().backward()
        self.assertEqual(x.grad, torch.ones(5, 5) * 3)
        self.assertEqual(y.grad, torch.ones(5, 5))
        self.assertTrue(hook_called[0])

    def test_return_leaf_inplace(self):
        class Inplace(InplaceFunction):
            @staticmethod
            def forward(ctx, a, b):
                ctx.mark_dirty(a)
                return a.add_(b), b + 2

            @staticmethod
            def backward(ctx, grad_a, grad_b):
                return grad_a, grad_a + grad_b

        x = torch.randn(5, 5)
        y = torch.randn(5, 5, requires_grad=True)

        fn = Inplace(True)
        q, p = fn.apply(x, y)
        self.assertIs(q, x)
        self.assertIs(q.grad_fn.__class__, fn._backward_cls)
        self.assertTrue(q.requires_grad)
        q.sum().backward()
        self.assertEqual(y.grad, torch.ones(5, 5))

    def test_leaf_assignment(self):
        x = torch.randn(5, 5)
        y = torch.randn(5, requires_grad=True)
        z = torch.randn(5, requires_grad=True)

        x[0] = y
        x[1] = 2 * z
        self.assertTrue(x.requires_grad)
        self.assertIsNot(x.grad_fn, None)
        x.sum().backward()
        self.assertEqual(y.grad, torch.ones(5))
        self.assertEqual(z.grad, torch.ones(5) * 2)

    def test_no_grad_assignment(self):
        x = torch.randn(5, 5, requires_grad=True)
        y = torch.randn(5)
        with torch.no_grad():
            x[0] = y

        self.assertTrue(x.requires_grad)
        self.assertIsNone(x.grad_fn)

    def test_no_grad_modifies_version(self):
        x = torch.randn(5, requires_grad=True)
        y = torch.randn(5, requires_grad=True)
        z = (x * y).sum()
        with torch.no_grad():
            x *= 2
        self.assertRaisesRegex(RuntimeError, 'modified by an inplace operation',
                               lambda: z.backward())

    def test_no_grad_input(self):
        class MyFunction(Function):
            @staticmethod
            def forward(self, x):
                return x

            @staticmethod
            def backward(self, grad_output):
                return grad_output

        x = torch.randn(5, requires_grad=True)
        with torch.no_grad():
            y = MyFunction.apply(x)

        self.assertTrue(x.requires_grad)
        self.assertIsNone(y.grad_fn)

    def test_backward_copy(self):
        # This tests checks backward engine for a very subtle bug that appreared
        # in one of the initial versions of autograd. Gradients tensors were
        # simply stored in lists while the function waited for all its gradients
        # to be computed. However, sometimes an output was used multiple times,
        # so the gradients needed to be summed. Engine used to keep a need_copy
        # set of tensors that will need a clone upon next addition and removed
        # them from the set as soon as the clone was performed. However, this
        # could lead to incorrect results if the same gradient tensor was
        # buffered in three places in the graph:
        # 1. When accumulating gradients in one of these places it was cloned
        #    and removed from need_copy set.
        # 2. When accumulating in second place, it wasn't in the need_copy set,
        #    so the gradients were simply accumulated in-place (which already
        #    modified the grad in 3rd place)
        # 3. When accumulating in the third place, it wasn't in the need_copy set
        #    as well, so the incoming gradient was summed in-place, yielding
        #    incorrect results in all functions, except the first one.
        x = torch.ones(5, 5, requires_grad=True)
        y = torch.ones(5, 5, requires_grad=True)
        # Simulate that we're in the middle of the graph
        a = x + 2
        b = y + 2
        c = x + 2
        # This op will just return grad_output two times in backward
        add1 = a + b
        add2 = add1 + c
        # Simulate a long branch, so grad_output will get buffered.
        for _ in range(4):
            a = a * 2
            b = b * 2
            c = c * 2
        branch = a + b + c
        out = add2 + branch
        # expected gradients are:
        # for x: 34 (16 from final a, 16 from final c, 2 from add2)
        # for y: 17 (16 from final b, 1 from add2)
        grad_output = torch.ones(5, 5)
        out.backward(grad_output)
        self.assertEqual(x.grad, torch.ones(5, 5) * 34)
        self.assertEqual(y.grad, torch.ones(5, 5) * 17)

    def test_save_none_for_backward(self):
        test_case = self

        class MyFn(Function):
            @staticmethod
            def forward(ctx, input):
                ctx.save_for_backward(None, input, None)
                return input * input

            @staticmethod
            def backward(ctx, grad_output):
                n1, input, n2 = ctx.saved_tensors
                test_case.assertIsNone(n1)
                test_case.assertIsNone(n2)
                return 2 * input * grad_output

        x = torch.randn(5, 5, requires_grad=True)
        y = MyFn.apply(x)
        y.sum().backward()
        self.assertEqual(x.grad, 2 * x)

    def test_too_many_grads(self):
        class MyFn(Function):
            @staticmethod
            def forward(ctx, input):
                return input

            @staticmethod
            def backward(ctx, grad_output):
                return grad_output, None, None

        x = torch.randn(5, 5, requires_grad=True)
        y = MyFn.apply(x)
        y.sum().backward()
        self.assertEqual(x.grad, torch.ones_like(x))

    def test_pickle(self):
        x = torch.randn(10, 10, requires_grad=True)
        y = torch.randn(10, 10, requires_grad=False)

        def assert_strict_equal(var1, var2):
            self.assertEqual(var1, var2)
            self.assertEqual(var1.requires_grad, var2.requires_grad)

        serialized = [pickle.dumps([x, y], protocol=p) for p in range(3)]
        for dump in serialized:
            xc, yc = pickle.loads(dump)
            assert_strict_equal(xc, x)
            assert_strict_equal(yc, y)

    def test_dep_nograd(self):
        class F1(Function):
            @staticmethod
            def forward(ctx, input):
                out = torch.randn(input.size())
                ctx.mark_non_differentiable(out)
                return input, out

            @staticmethod
            def backward(ctx, grad_output, ignored):
                return grad_output

        class F2(Function):
            @staticmethod
            def forward(ctx, input, ignored):
                return input

            @staticmethod
            def backward(ctx, grad_output):
                return grad_output, None

        x = torch.randn(5, requires_grad=True)
        a, b = F1.apply(x)
        b = b + 1  # separate F1 from F2 by another op
        self.assertTrue(a.requires_grad)
        self.assertFalse(b.requires_grad)
        c = F2.apply(a, b)
        c.backward(torch.ones(c.size()))
        self.assertEqual(x.grad, torch.ones(x.size()))

    def test_set_grad_enabled(self):
        x = torch.tensor([1.], requires_grad=True)
        with torch.set_grad_enabled(False):
            y = x * 2
        self.assertFalse(y.requires_grad)
        with torch.set_grad_enabled(True):
            y = x * 2
        self.assertTrue(y.requires_grad)
        with torch.set_grad_enabled(False):
            torch.set_grad_enabled(True)
            y = x * 2
        self.assertTrue(y.requires_grad)

    def test_simple_reentrant(self):
        y_data = torch.randn(2, 2)

        class Reenter(Function):
            @staticmethod
            def forward(ctx, x):
                with torch.enable_grad():
                    ctx.x = Variable(x, requires_grad=True)
                    ctx.y = Variable(y_data, requires_grad=True)
                    ctx.output_var = ctx.x * ctx.y
                return ctx.output_var.detach()

            @staticmethod
            def backward(ctx, grad_output):
                with torch.enable_grad():
                    ctx.output_var.sum().backward()
                return ctx.x.grad * grad_output

        # Reentrant starts on CPU thread, finishs on GPU thread
        x = torch.randn(2, 2, requires_grad=True)
        out = Reenter.apply(x)
        out.sum().backward()
        self.assertEqual(x.grad, y_data)

    def test_reentrant_child_error(self):
        # Parent graph.
        a = torch.rand(3, 3, requires_grad=True)
        c = a * a

        # Reentrant child graph.
        b = torch.rand(3, 3, requires_grad=True)
        e = b * b
        f = TestAutograd.SimulateBackwardError.apply(e)
        reentrant_root = f.sum()

        class ReentrantFunc(Function):

            @staticmethod
            def forward(ctx, inp):
                return inp.clone()

            @staticmethod
            def backward(ctx, grad):
                # Reentrant backward in child will throw an error.
                reentrant_root.backward()
                return grad

        d = ReentrantFunc.apply(c)
        with self.assertRaisesRegex(Exception, 'Simulate error'):
            d.sum().backward()

    def test_broadcast_tensors(self):
        f_args_variable = (torch.randn(3, requires_grad=True),
                           torch.randn(1, 2, 1, requires_grad=True),
                           torch.randn(1, 1, requires_grad=True),
                           torch.randn(5, 1, 1, requires_grad=True))
        f_args_tensor = deepcopy(unpack_variables(f_args_variable))
        run_functional_checks(self, "test_broadcast_tensors", "broadcast",
                              lambda a, b, c, d: torch.broadcast_tensors(a, b, c, d),
                              True, f_args_variable, f_args_tensor)

    def test_block_diag(self):
        f_args_variable = (torch.randn(1, S, requires_grad=True),
                           torch.randn(2, S, requires_grad=True),
                           torch.randn(3, S, requires_grad=True))
        f_args_tensor = deepcopy(unpack_variables(f_args_variable))
        run_functional_checks(self, "test_block_diag", "block_diag",
                              lambda a, b, c: torch.block_diag(a, b, c),
                              True, f_args_variable, f_args_tensor)

    def test_cat(self):
        f_args_variable = (torch.randn(1, S, S, requires_grad=True),
                           torch.randn(2, S, S, requires_grad=True),
                           torch.randn(3, S, S, requires_grad=True),
                           0)
        f_args_tensor = deepcopy(unpack_variables(f_args_variable))
        run_functional_checks(self, "test_cat", "cat",
                              lambda a, b, c, dim: torch.cat((a, b, c), dim),
                              True, f_args_variable, f_args_tensor)

    def test_cat_negdim_1(self):
        f_args_variable = (torch.randn(S, S, 1, requires_grad=True),
                           torch.randn(S, S, 2, requires_grad=True),
                           torch.randn(S, S, 3, requires_grad=True),
                           -1)
        f_args_tensor = deepcopy(unpack_variables(f_args_variable))
        run_functional_checks(self, "test_cat_negdim_1", "cat",
                              lambda a, b, c, dim: torch.cat((a, b, c), dim),
                              True, f_args_variable, f_args_tensor)

    def test_cat_negdim_2(self):
        f_args_variable = (torch.randn(S, 1, S, requires_grad=True),
                           torch.randn(S, 2, S, requires_grad=True),
                           torch.randn(S, 3, S, requires_grad=True),
                           -2)
        f_args_tensor = deepcopy(unpack_variables(f_args_variable))
        run_functional_checks(self, "test_cat_negdim_2", "cat",
                              lambda a, b, c, dim: torch.cat((a, b, c), dim),
                              True, f_args_variable, f_args_tensor)

    def test_cat_empty_legacy(self):
        f_args_variable = (torch.randn(0, requires_grad=True),
                           torch.randn(S, S, requires_grad=True))
        # gradgradcheck doesn't work, probably because legacy size tracking is wrong somewhere,
        # hence False passed below, but gradcheck checked explicitly.
        f_args_tensor = deepcopy(unpack_variables(f_args_variable))
        run_functional_checks(self, "test_cat_empty_legacy", "cat",
                              lambda a, b: torch.cat((a, b)),
                              False, f_args_variable, f_args_tensor)
        self.assertTrue(gradcheck(lambda a, b: torch.cat((a, b)), f_args_variable, eps=1e-6, atol=PRECISION))

    def test_cat_empty(self):
        f_args_variable = (torch.randn(0, S, requires_grad=True),
                           torch.randn(S, S, requires_grad=True))
        f_args_tensor = deepcopy(unpack_variables(f_args_variable))
        run_functional_checks(self, "test_cat_empty", "cat",
                              lambda a, b: torch.cat((a, b)),
                              True, f_args_variable, f_args_tensor)

    def test_trapz(self):
        f_args_variable = (torch.randn(2, 3, requires_grad=True),
                           torch.tensor([[1.0, 2.0, 5.5], [2.3, 0.5, 6.2]], requires_grad=True))
        f_args_tensor = deepcopy(unpack_variables(f_args_variable))
        run_functional_checks(self, "test_trapz", "trapz",
                              lambda y, x: torch.trapz(y, x),
                              True, f_args_variable, f_args_tensor)


    def test_var_mean_differentiable(self):
        dim = [2, 4]
        keepdim = False
        input1 = torch.randn(3, 4, 5, 6, 2, 3, requires_grad=True)
        input2 = deepcopy(input1)
        var1, mean1 = torch.var_mean(input1, dim=dim, keepdim=keepdim)
        var2 = input2.var(dim=dim, keepdim=keepdim)
        mean2 = input2.mean(dim=dim, keepdim=keepdim)
        grad = torch.randn(3, 4, 6, 3, requires_grad=True)

        r1 = var1 * var1 * mean1 * mean1
        r2 = var2 * var2 * mean2 * mean2
        self.assertTrue(torch.allclose(r1, r2, rtol=0.01, atol=0.0))

        torch.autograd.backward(r1, grad)
        torch.autograd.backward(r2, grad)
        self.assertTrue(torch.allclose(input1.grad, input2.grad, rtol=0.01, atol=0.0))

    @skipIfNoLapack
    def test_symeig(self):
        def func(root, upper):
            x = 0.5 * (root + root.transpose(-2, -1))
            return torch.symeig(x, eigenvectors=True, upper=upper)

        def run_test(upper, dims):
            root = torch.rand(*dims, requires_grad=True)

            gradcheck(func, [root, upper])
            gradgradcheck(func, [root, upper])

            root = random_symmetric_matrix(dims[-1], *dims[:-2]).requires_grad_()
            w, v = root.symeig(eigenvectors=True)
            (w.sum() + v.sum()).backward()
            self.assertEqual(root.grad, root.grad.transpose(-1, -2))  # Check the gradient is symmetric

        for upper, dims in product([True, False], [(3, 3), (5, 3, 3), (4, 3, 2, 2)]):
            run_test(upper, dims)

    @slowTest
    @skipIfNoLapack
    def test_lobpcg(self):

        def func(k, A, largest=True, B=None):
            X_shape = list(A.shape)
            X_shape[-1] = k
            X = torch.eye(A.size(-2), k, dtype=A.dtype, device=A.device)
            if A.dim() > 2:
                X = X.expand(X_shape)

            D, U = torch.lobpcg(A=A, k=k, B=B, X=X)

            # LOBPCG uses a random initial eigenspace approximation
            # if parameter `X` is not provided.
            # This may cause a non-deterministic behavior
            # when it comes to the sign of an eigenvector
            # (note if v is an eigenvector, so is -v),
            # hence we eliminate this non-determinism
            # by making sure that each column of U
            # gets multiplied by the sign of its max (in absolute value) element.
            # Also, gradcheck changes the content of the input by +/- eps (default to 1e-06)
            # to compute the numerical gradient which can also cause the signs to flip.
            _, idx = U.abs().max(-2, keepdim=True)
            sign = U.gather(-2, idx).sign()
            U = U * sign
            return D, U

        def run_symeig_test(k, sizes, largest=True):
            A = torch.rand(*sizes).double()
            A = A.matmul(A.transpose(-1, -2)) / 10
            A.requires_grad_(True)

            gradcheck(lambda A: func(k, A, largest), A, check_batched_grad=False)

            # Custom gradient vectors for better stability due to some
            # non-determinism in the lobpcg's forward.
            # Note it is not required if symeig is in forward instead (tested).
            D_grad = torch.rand(*A.shape[:-2], k) / 100
            U_grad = torch.rand(*A.shape[:-1], k) / 100
            gradgradcheck(lambda A: func(k, A, largest), A, [D_grad, U_grad], atol=1e-4, check_batched_grad=False)

            # check whether A.grad is symmetric
            A = A.detach().requires_grad_(True)
            D, U = func(k, A, largest)
            (D.sum() + U.sum()).backward()
            self.assertEqual(A.grad, A.grad.transpose(-1, -2))

        # the tests below take about 1-2 minutes to finish,
        # but we want to be extra sure that the backward is correct.
        for largest in [True, False]:
            run_symeig_test(1, (6, 6), largest=largest)
            run_symeig_test(1, (2, 6, 6), largest=largest)
            run_symeig_test(1, (2, 2, 6, 6), largest=largest)
            run_symeig_test(2, (6, 6), largest=largest)
            run_symeig_test(2, (2, 6, 6), largest=largest)
            run_symeig_test(2, (2, 2, 6, 6), largest=largest)
            run_symeig_test(3, (9, 9), largest=largest)
            run_symeig_test(3, (2, 9, 9), largest=largest)
            run_symeig_test(3, (2, 2, 9, 9), largest=largest)

    def test_variable_traverse(self):
        def get_out_and_unrefed_cycle():
            inp = torch.randn(10, requires_grad=True)
            tmp = inp.view(10, 1)
            out = tmp.view(10)

            # Create a reference cycle that contains an
            # intermediary Variable in the graph
            my_list = []
            my_list.append(tmp)
            my_list.append(my_list)

            return out

        out = get_out_and_unrefed_cycle()
        gc.collect()
        # This will segfault if things have been erroneously released
        out.backward(torch.randn(out.size()))

    def test_norm_subgradient(self):
        def run_test(input_size, norm_deg):
            input = torch.zeros(*input_size, requires_grad=True)
            input.norm(norm_deg).backward()
            self.assertEqual(input.grad.abs().sum(), 0)

        run_test((10,), 2)
        run_test((10, 10), 2)
        run_test((10,), 3)
        run_test((10,), 1)
        run_test((10,), 1.5)
        run_test((10,), inf)

    def test_norm_inf_subgradient(self):
        def run_test(input, expected, dim=None):
            x = torch.tensor(input, requires_grad=True)
            out = x.norm(inf, dim=dim, keepdim=True)
            out.backward(torch.ones(out.size()))
            self.assertEqual(x.grad, expected)

        run_test([0., 0., 0.], [0., 0., 0.])
        run_test([1., 0., 1.], [0.5, 0., 0.5])
        run_test([[1., 0., 1.], [0., 1., 1.]], [[0.25, 0., 0.25], [0., 0.25, 0.25]])
        run_test([[1., 0., 1.], [0., 1., 0.]], [[0.5, 0., 0.5], [0., 1., 0.]], (1,))
        run_test(torch.ones((2, 2, 2)), torch.full((2, 2, 2), 0.25), (0, 2))

    def test_pow_zero_tensor_gradient(self):
        def run_test(input_size, exponent):
            input = torch.zeros(*input_size, requires_grad=True)
            input.pow(exponent).sum().backward()
            self.assertEqual(input.grad.abs().sum(), 0)

        run_test((10,), torch.zeros(10))
        run_test((10, 10), torch.zeros(10, 10))
        run_test((10,), 0)

    def test_pow_scalar_base(self):
        a = torch.arange(1, 13, dtype=torch.double).view(3, 4).requires_grad_()
        gradcheck(lambda a: torch.pow(2, a), (a,))

    def test_igamma(self):
        # 1e-3 offset to avoid zeros
        # NOTE: derivative for s is not implemented
        s = (torch.rand(100, dtype=torch.double) + 1e-3)
        x = (torch.rand(100, dtype=torch.double) + 1e-3).requires_grad_()
        gradcheck(torch.igamma, (s, x))
        gradgradcheck(torch.igamma, (s, x))

    def test_igammac(self):
        # 1e-3 offset to avoid zeros in s
        # NOTE: derivative for s is not implemented
        s = (torch.rand(100, dtype=torch.double) + 1e-3)
        x = (torch.rand(100, dtype=torch.double)).requires_grad_()
        gradcheck(torch.igamma, (s, x))
        gradgradcheck(torch.igamma, (s, x))

    def test_profiler_tracing(self):
        t1, t2 = torch.ones(1), torch.ones(1)
        with torch.autograd.profiler.profile(use_kineto=kineto_available()) as prof:
            torch.add(t1, t2)

        with TemporaryFileName(mode="w+") as fname:
            prof.export_chrome_trace(fname)
            # read the trace and expect valid json
            # if the JSON generated by export_chrome_trace is not valid, this will throw and fail the test.
            with io.open(fname, 'r') as f:
                json.load(f)

        # Same test but for cuda.
        if not torch.cuda.is_available():
            return

        device = torch.device("cuda:0")
        t1, t2 = torch.ones(1, device=device), torch.ones(1, device=device)
        with torch.autograd.profiler.profile(use_cuda=True, use_kineto=kineto_available()) as prof:
            torch.add(t1, t2)

        with TemporaryFileName(mode="w+") as fname:
            prof.export_chrome_trace(fname)
            # Now validate the json
            with io.open(fname, 'r') as f:
                json.load(f)

    def test_profiler(self):
        x = torch.randn(10, 10)

        with profile(use_kineto=kineto_available()) as p:
            self.assertTrue(torch.autograd._profiler_enabled())
            y = x * 2 + 4

        self.assertFalse(torch.autograd._profiler_enabled())

        last_end = 0
        names = ['aten::mul', 'aten::to', 'aten::empty_strided', 'aten::copy_',
                 'aten::empty', 'aten::add', 'aten::to', 'aten::empty_strided',
                 'aten::copy_', 'aten::empty']
        top_level_names = ['aten::mul', 'aten::add']
        for evt in p.function_events:
            if evt.time_range.start > last_end:
                self.assertTrue(evt.name in top_level_names)
                last_end = evt.time_range.end
            self.assertTrue(evt.name in names)

    def test_profiler_seq_nr(self):
        with profile(use_kineto=kineto_available()) as p:
            x = torch.randn(10, 10, requires_grad=True)
            y = torch.randn(10, 10, requires_grad=True)
            z = x + y
            s = z.sum()
            s.backward()
        print(p.key_averages().table(
            sort_by="self_cpu_time_total", row_limit=-1))
        # expecting aten::add, aten::sum to have the sequence numbers,
        # expecting the corresponding backward nodes to have the same numbers
        # as the forward ops
        add_seq_nr = -1
        sum_seq_nr = -1
        found_add = found_sum = False
        found_bwd_add = found_bwd_sum = False
        found_empty = False
        for e in p.function_events:
            if e.name == "aten::add":
                add_seq_nr = e.sequence_nr
                self.assertFalse(found_add)
                found_add = True
            elif e.name == "aten::sum":
                sum_seq_nr = e.sequence_nr
                self.assertFalse(found_sum)
                found_sum = True
            elif "Add" in e.name and "Backward" in e.name:
                self.assertEqual(e.sequence_nr, add_seq_nr)
                self.assertFalse(found_bwd_add)
                found_bwd_add = True
            elif "Sum" in e.name and "Backward" in e.name:
                self.assertEqual(e.sequence_nr, sum_seq_nr)
                self.assertFalse(found_bwd_sum)
                found_bwd_sum = True
            # check that nested ops (e.g. empty) don't have
            # sequence number
            if e.name == "aten::empty":
                self.assertEqual(e.sequence_nr, -1)
                found_empty = True
        self.assertGreaterEqual(add_seq_nr, 0)
        self.assertGreaterEqual(sum_seq_nr, 0)
        self.assertNotEqual(add_seq_nr, sum_seq_nr)
        self.assertTrue(found_add)
        self.assertTrue(found_sum)
        self.assertTrue(found_bwd_add)
        self.assertTrue(found_bwd_sum)
        self.assertTrue(found_empty)

    def test_profiler_unboxed_only(self):
        x = torch.rand(3, 4)

        with torch.autograd.profiler.profile(use_kineto=kineto_available()) as prof:
            x.resize_([3, 2])

    def test_profiler_propagation(self):
        def foo(x):
            with record_function("in_foo") as rf:
                return x * 2

        x = torch.rand(3, 4)
        traced_foo = torch.jit.trace(foo, x)

        def bar(x):
            with record_function("in_bar") as rf:
                # we expect that profiler will be able
                # propagate across fork
                fut = torch.jit._fork(traced_foo, x)
                y = torch.jit._wait(fut)
                # note: continuation (and rf's end) can
                # be executed in a different thread
                with record_function("in_bar_after_wait") as rf2:
                    y = y * 2
                return y

        traced_bar = torch.jit.trace(bar, x)

        with profile(use_kineto=kineto_available()) as p:
            traced_bar(x)

        found_foo = False
        found_bar = False
        found_bar_after_wait = False
        for info in p.function_events:
            if info.name == "in_foo":
                self.assertFalse(found_foo)
                found_foo = True
            elif info.name == "in_bar":
                self.assertFalse(found_bar)
                found_bar = True
            elif info.name == "in_bar_after_wait":
                self.assertFalse(found_bar_after_wait)
                found_bar_after_wait = True
        self.assertTrue(found_foo)
        self.assertTrue(found_bar)
        self.assertTrue(found_bar_after_wait)

    def test_record_function_callbacks(self):
        x = torch.randn(10, 10)
        with profile(use_kineto=kineto_available()) as p:
            with record_function("foo"):
                y = x * 2 + 4

        function_events = p.function_events
        foo_event = [event for event in function_events if "foo" in event.name][0]
        self.assertEqual(foo_event.count, 1)

    def test_profiler_aggregation_fake(self):
        events = EventList()
        id = [0]

        def get_id():
            id[0] = id[0] + 1
            return id[0]

        # [[thread_id, [(start, end, id), ....]], ...]
        # Using list instead of a dict so order is guaranteed for any Python
        # version
        threads = [
            [1, [(0, 1, get_id()), (1, 2, get_id())]],
            [0, [(0, 2, get_id()), (1, 2, get_id()), (1, 3, get_id())]],
        ]
        for thread, ranges in threads:
            for range in ranges:
                assert(len(range) == 3)
                events.append(
                    FunctionEvent(
                        id=range[2],
                        node_id=0,
                        name="",
                        thread=thread,
                        start_us=range[0],
                        end_us=range[1],
                    )
                )

        events._populate_cpu_children()

        # Note that [1, 3] pushes out [0, 2] first. Then we record [1, 2]
        # as a child of [1, 3]
        res = [[], [], [], [], [4]]

        def get_children_ids(event):
            return [child.id for child in event.cpu_children]

        assert([get_children_ids(event) for event in events] == res)

    def test_profiler_aggregation_table(self):
        """
        Test if the profiling result is aggregated for `str(prof)`

        See: https://github.com/pytorch/pytorch/issues/37500
        """

        x = torch.randn(1024)
        with torch.autograd.profiler.profile(use_kineto=kineto_available()) as prof:
            torch.einsum("i->", x)

        prof_str = str(prof)
        prof_table = prof.table()

        self.assertEqual(prof_table, prof_str)

    def test_profiler_function_event_avg(self):
        avg = FunctionEventAvg()
        avg.add(FunctionEvent(id=0, node_id=0, name="foo", thread=0, start_us=10, end_us=15))
        avg.add(FunctionEvent(id=1, node_id=0, name="foo", thread=0, start_us=20, end_us=30))
        avg.add(avg)
        self.assertEqual(avg.key, "foo")

        # aggregate stats
        self.assertEqual(avg.count, 4)
        self.assertEqual(avg.cpu_time_total, 30)
        self.assertEqual(avg.self_cpu_time_total, 30)
        self.assertEqual(avg.cuda_time_total, 0)

        # average stats
        self.assertEqual(avg.cpu_time, 7.5)
        self.assertEqual(avg.cuda_time_total, 0)

    def test_profiler_shapes(self):
        print("")
        layer1 = torch.nn.Linear(20, 30)
        layer2 = torch.nn.Linear(30, 40)
        input = torch.randn(128, 20)
        with profile(record_shapes=True, use_kineto=kineto_available()) as prof:
            layer2(layer1(input))

        print(prof.function_events)

        top_level_expected_events_and_shapes = [
            ('aten::linear', [[128, 20], [30, 20], [30]]),
            ('aten::linear', [[128, 30], [40, 30], [40]])
        ]

        expected_iter = iter(top_level_expected_events_and_shapes)
        last_end = 0

        for event in prof.function_events:
            if event.time_range.start > last_end:
                name_expected, input_shape_expected = next(expected_iter)
                if name_expected is not None:
                    self.assertEqual(event.name, name_expected)
                self.assertEqual(event.input_shapes, input_shape_expected)
                last_end = event.time_range.end

    def test_profiler_no_cuda(self):
        print("")
        layer = torch.nn.Linear(20, 30)
        x = torch.randn(128, 20)
        with profile(use_cuda=False, use_kineto=kineto_available()) as prof:
            layer(x)

        prof_str = str(prof)
        print(prof_str)
        self.assertTrue('cpu' in prof_str.lower())
        self.assertTrue('cuda' not in prof_str.lower())

    def test_profiler_aggregation_lstm(self):
        print("")
        rnn = torch.nn.LSTM(10, 20, 2)
        total_time_s = 0
        with profile(record_shapes=True, use_kineto=kineto_available()) as prof:
            for i in range(20):
                input = torch.randn(5, 3, 10)
                h = torch.randn(2, 3, 20)
                c = torch.randn(2, 3, 20)
                start = time.time()
                rnn(input, (h, c))
                end = time.time()
                total_time_s += end - start

        print(prof.table(
            sort_by="self_cpu_time_total", row_limit=10, header="TEST"))
        print(prof.key_averages(group_by_input_shape=True).table(
            sort_by="self_cpu_time_total", row_limit=10))
        print(prof.table(
            sort_by="self_cpu_time_total", row_limit=10, max_src_column_width=300, header="TEST", top_level_events_only=True))
        print(prof.key_averages(group_by_input_shape=True).table(
            sort_by="self_cpu_time_total", row_limit=10, top_level_events_only=True))

        total_time_us = total_time_s * 1000.0 * 1000.0  # make it us which is profiler default
        print(
            "Total time based on python measurements: ",
            format_time(total_time_us)
        )
        print(
            "CPU time measurement python side overhead: {:.2f}%".format(
                (total_time_us / prof.self_cpu_time_total - 1.0) * 100.0
            )
        )

        if sys.platform != "win32":
            with tempfile.NamedTemporaryFile() as trace_file:
                prof.export_chrome_trace(trace_file.name)

    def test_record_function(self):
        x = torch.randn(10, 10)

        def forward(x):
            with record_function("outer"):
                y = x * 2 + 4
                with record_function("inner"):
                    y = y - 1
            y = y / 1

        forward(x)

        with profile(use_kineto=kineto_available()) as p:
            forward(x)

        events = p.function_events
        important_events = [
            'outer',
            'aten::mul',
            'aten::add',
            'inner',
            'aten::sub',
            'aten::div'
        ]
        idx = 0
        for info in events:
            if info.name == important_events[idx]:
                idx = idx + 1
            if idx == len(important_events):
                break
        self.assertEqual(idx, len(important_events))

        # We can also use record_function to decorate arbitrary function
        @record_function('my_func')
        def f(x, y):
            return x + y

        with profile(use_kineto=kineto_available()) as p:
            f(1, 2)

        self.assertTrue('my_func' in str(p))

    def test_record_function_multithreaded(self):
        rf = record_function("outer")
        rf.__enter__()
        with record_function("inner"):
            # test that exiting the record function after starting another one
            # doesn't throw.
            rf.__exit__(None, None, None)

        with record_function("inner"):
            rf.__enter__()
        # test that exiting the record function after ending another one
        # doesn't throw.
        rf.__exit__(None, None, None)


    def test_dir(self):
        x = torch.randn(10, 10)
        keys = dir(x)
        self.assertIn('shape', keys)

        # real and imag are only implemented for complex tensors.
        y = torch.randn(10, 10, dtype=torch.cfloat)
        for key in ['real', 'imag']:
            self.assertRaises(RuntimeError, lambda: hasattr(x, key))
            self.assertTrue(hasattr(y, key))
            keys.remove(key)

        for key in keys:
            self.assertTrue(hasattr(x, key))

    def test_as_strided(self):

        def test(x, prepro_fn, size, strides, offset=None):
            x = x.to(torch.double).detach().requires_grad_()

            # Check that forward will **not** resize storage because it may
            # cause NaN in output and fail numerical Jacobian check consequently
            with torch.no_grad():
                y = prepro_fn(x) if prepro_fn is not None else x
                max_offset = sum((si - 1) * st for si, st in zip(size, strides))
                max_offset += offset if offset is not None else y.storage_offset()
                assert max_offset < len(y.storage()), "test case resizes storage"

            def closure(x):
                if prepro_fn is not None:
                    x = prepro_fn(x)
                return x.as_strided(size, strides, offset)

            gradcheck(closure, [x])
            gradgradcheck(closure, [x])

        # test
        test(torch.arange(0, 25), lambda x: x.view(5, 5), [3, 3], [6, 2], 2)

        # test crazy stride at dim with size 1 case
        test(torch.randn(12), None, [1, 2, 1, 5], [0, 5, 100, 1], 2)

        # test expand case
        test(torch.randn(5), None, [3, 3, 3], [0, 1, 0], 2)
        test(torch.randn(5), None, [3, 3, 3], [0, 0, 0], 4)
        test(torch.randn(5), lambda x: x.expand(5, 5), [5, 5], [0, 1], 0)

        # test non-expand overlapping case
        test(torch.randn(35), None, [6, 6], [5, 1], 2)
        test(torch.randn(15), None, [3, 2], [3, 6], 2)

        # test transpose case
        test(torch.randn(3, 4), None, [4, 3], [1, 4])

        # test "getting things outside the input" case
        x = torch.randn(6, 2)
        test(x[3:], None, [3, 2], [2, 1], 0)  # should be all zeros
        self.assertEqual(x[3:].as_strided([3, 2], [2, 1], 0), x[:3])

        # test select on expanded input case
        test(torch.randn(2, 3), lambda x: x.expand(10, 2, 3), [2, 3], [3, 1], 0)

    def _test_lerp_tensor_weights(self, cast):
        def construct_inputs(*shapes):
            start = cast(torch.randn(shapes[0])).requires_grad_()
            end = cast(torch.randn(shapes[1])).requires_grad_()
            weight = cast(torch.randn(shapes[2])).requires_grad_()
            return [start, end, weight]

        all_test_shapes = [((3, 3, 3), (3, 3, 3), (3, 3, 3)),  # no broadcasting
                           ((3,), (3, 3, 3), (3, 3, 3)),  # start broadcasting - 1
                           ((3, 3, 3), (3,), (3, 3, 3)),  # end broadcasting - 1
                           ((3, 3, 3), (3, 3, 3), (3,)),  # weight broadcasting - 1
                           ((), (3, 3, 3), (3, 3, 3)),  # start broadcasting - 2
                           ((3, 3, 3), (), (3, 3, 3)),  # end broadcasting - 2
                           ((3, 3, 3), (3, 3, 3), ()),  # weight broadcasting - 2
                           ((3, 3), (3, 3, 3), (3,))]  # all broadcasting

        for shapes in all_test_shapes:
            cur_inputs = construct_inputs(*shapes)
            gradcheck(torch.lerp, cur_inputs)
            gradgradcheck(torch.lerp, cur_inputs)

    def test_lerp_tensor_weights(self):
        self._test_lerp_tensor_weights(lambda t: t)

    def test_reduce_dtype(self):
        def test_reduction(op, has_no_dim, takes_dtype=True):
            x = torch.randn(3, 3, dtype=torch.float, requires_grad=True)

            if has_no_dim:
                grad1, = torch.autograd.grad([op(x)], [x])
                grad2, = torch.autograd.grad([op(x, dtype=torch.double)], [x])
                self.assertEqual(grad1, grad2)
                self.assertEqual(grad2.dtype, torch.float)

            gi = torch.randn(op(x, dim=0).shape, dtype=torch.float)
            grad1, = torch.autograd.grad([op(x, dim=0)], [x], gi)
            if takes_dtype:
                grad2, = torch.autograd.grad([op(x, dim=0, dtype=torch.double)], [x], gi.double())
            else:
                grad2, = torch.autograd.grad([op(x.double(), dim=0)], [x], gi.double())
            self.assertEqual(grad1, grad2)
            self.assertEqual(grad2.dtype, torch.float)

        test_reduction(torch.sum, True)
        test_reduction(torch.prod, True)
        test_reduction(torch.cumsum, False)
        test_reduction(torch.cumprod, False)
        test_reduction(torch.logcumsumexp, False, takes_dtype=False)

    def test_inplace_view_saved_output(self):
        # Test an in-place operation on a view in which the in-place op saves
        # its output. Previously, this created a reference cycle.
        dealloc = [0]

        class IncrementOnDelete(object):
            def __del__(self):
                dealloc[0] += 1

        def test():
            root = torch.randn(3, 3, requires_grad=True)
            copy = root.clone()
            copy.grad_fn.register_hook(IncrementOnDelete())
            view = copy.view(9)
            torch.nn.functional.relu(view, inplace=True)

        test()
        self.assertEqual(dealloc[0], 1)

    def test_inplace_view_leaf_errors(self):
        # Issue #21875: Fail faster (when we try to modify the view vs. in backward())
        x = torch.zeros(1, requires_grad=True)
        y = x.view_as(x)
        with self.assertRaisesRegex(RuntimeError,
                                    "a view of a leaf Variable that "
                                    "requires grad is being used in "
                                    "an in-place operation."):
            y.add_(1)

    def test_inplace_view_backward(self):
        # Issue #10532: Make sure that this does not raise RuntimeError.
        net = nn.Sequential(
            nn.InstanceNorm2d(2),
            nn.ReLU(True)
        )

        x = torch.tensor([[[[1.0, 1.0]]]], requires_grad=True)
        g, = torch.autograd.grad(net(x).pow(2), [x], grad_outputs=x.new_ones(x.shape) , create_graph=True)
        torch.autograd.grad(g.sum(), [x])
        self.assertEqual(x, torch.tensor([[[[1.0, 1.0]]]]))

        # https://discuss.pytorch.org/t/freeing-buffer-strange-behavior/31955/8
        inputs = torch.ones((1, 3, 256, 256), requires_grad=True)

        tmp1 = (inputs + 1).view_as(inputs)
        tmp2 = torch.nn.functional.threshold(tmp1, 0., 0., True)
        prob_interpolated = torch.sigmoid(tmp2)

        gradients = torch.autograd.grad(outputs=prob_interpolated, inputs=inputs,
                                        grad_outputs=torch.ones(prob_interpolated.size()),
                                        create_graph=True, retain_graph=True)[0]

        gradient_penalty = gradients.sum()
        gradient_penalty.backward()

        fn = gradient_penalty.grad_fn.next_functions[0][0].next_functions[1][0]
        self.assertEqual(fn.name(), "ThresholdBackwardBackward")

    def test_inplace_view_weak_grad_fn(self):
        # Issue 23502: Test that b's grad_fn is preserved.
        a = torch.arange(10.0, requires_grad=True)

        b = a.narrow(0, 0, 2).clone().view(-1)
        b.relu_()

        c = b.clone()
        del b
        gc.collect()

        s = c.sum()
        s.backward()
        self.assertEqual(s, torch.tensor(1.0))

        # Issue #21875: Fail faster (when we try to modify the view vs. in backward())
        a = torch.rand(10, requires_grad=True).narrow(0, 0, 10)
        with self.assertRaises(RuntimeError):
            b = a.relu_()

    def test_mul_out(self):
        a = torch.randn(2, 2, requires_grad=True)
        b = torch.randn(2, 2, requires_grad=True)
        x = torch.zeros_like(a)

        # out=... functions don't support automatic differentiation currently
        self.assertRaisesRegex(RuntimeError, 'out=', lambda: torch.mul(a, b, out=x))

        # the inputs can require grad if we're in no_grad() mode
        with torch.no_grad():
            torch.mul(a, b, out=x)
            self.assertEqual(x, a * b)

    def test_mul_out_result_requires_grad(self):
        a = torch.randn(2, 2)
        b = torch.randn(2, 2)
        x = torch.zeros(2, 2, requires_grad=True)
        # we should throw an exception if the output requires grad
        self.assertRaisesRegex(RuntimeError, 'out=', lambda: torch.mul(a, b, out=x))

    def test_diagonal_derivative_requires_grad(self):
        # test that the backward requires grad
        # we do this is because diagonal_backward uses inplace
        # operations and gradgradcheck does not catch whether
        # they works as expected (it will succeed even if
        # the gradient has requires_grad == False
        a = torch.randn(5, 6, requires_grad=True)
        b = torch.diagonal(a)**2
        c = b.sum()
        d, = torch.autograd.grad(c, a, retain_graph=True, create_graph=True)
        self.assertTrue(d.requires_grad)

    def test_anomaly_detect_nan(self):
        size = 10

        class MyFunc(Function):
            @staticmethod
            def forward(ctx, inp1, inp2, fail_0th):
                ctx.fail_0th = fail_0th
                return inp1.sum(0, keepdim=True)

            @staticmethod
            def backward(ctx, gO):
                gI = gO.clone().expand(size)
                gI[0] = 0
                gI[0] /= 0  # Generate a nan
                if ctx.fail_0th:
                    return gI, None, None
                else:
                    return None, gI, None

        inp = torch.rand(size, requires_grad=True)
        out = MyFunc.apply(inp, inp, True)
        out.backward()  # Should not fail

        inp = torch.rand(size, requires_grad=True)
        out = MyFunc.apply(inp, inp, True)
        with self.assertRaisesRegex(RuntimeError, "Function 'MyFuncBackward' returned nan values in its 0th output."):
            with warnings.catch_warnings(record=True) as w:
                with detect_anomaly():
                    out.backward()
            self.assertIn('No forward pass information', str(w[0].message))

        inp = torch.rand(size, requires_grad=True)
        with self.assertRaisesRegex(RuntimeError, "Function 'MyFuncBackward' returned nan values in its 1th output."):
            with warnings.catch_warnings(record=True) as w:
                with detect_anomaly():
                    out = MyFunc.apply(inp, inp, False)
                    out.backward()
            self.assertIn('MyFunc.apply', str(w[0].message))

    def test_nested_anomaly_detect_nan(self):
        size = 10

        class MyFunc(Function):
            @staticmethod
            def forward(ctx, inp1, fail_0th):
                ctx.fail_0th = fail_0th
                ctx.save_for_backward(inp1)
                return inp1.sum(0, keepdim=True)

            @staticmethod
            def backward(ctx, gO):
                inp, = ctx.saved_tensors
                fail_0th = ctx.fail_0th
                g = gO.clone().expand(size)
                gI = MyFunc2.apply(g * inp, g + inp, fail_0th)
                return gI, None

        class MyFunc2(Function):
            @staticmethod
            def forward(ctx, inp1, inp2, fail_0th):
                ctx.fail_0th = fail_0th
                return inp1 * 2.0 + inp2

            @staticmethod
            def backward(ctx, gO):
                fail_0th = ctx.fail_0th
                g1 = gO.clone()
                g2 = gO.clone()
                g1[0] = 0
                g2[0] = 0
                # generate a nan
                if fail_0th:
                    g1[0] /= 0
                else:
                    g2[0] /= 0
                return g1, g2, None

        inp = torch.rand(size, requires_grad=True)
        out = MyFunc.apply(inp, True)
        ginp, = torch.autograd.grad(out, (inp,), create_graph=True)
        gsum = ginp.sum()
        gsum.backward()  # should not fail

        inp = torch.rand(size, requires_grad=True)
        out = MyFunc.apply(inp, True)
        ginp, = torch.autograd.grad(out, (inp,), create_graph=True)
        gsum = ginp.sum()
        with warnings.catch_warnings(record=True) as w:
            with self.assertRaisesRegex(RuntimeError, "Function 'MyFunc2Backward' returned nan values in its 0th output."):
                with detect_anomaly():
                    gsum.backward()
        self.assertIn('No forward pass information', str(w[1].message))

        inp = torch.rand(size, requires_grad=True)
        with warnings.catch_warnings(record=True) as w:
            with self.assertRaisesRegex(RuntimeError, "Function 'MyFunc2Backward' returned nan values in its 1th output."):
                with detect_anomaly():
                    out = MyFunc.apply(inp, False)
                    ginp, = torch.autograd.grad(out, (inp,), create_graph=True)
                    gsum = ginp.sum()
                    gsum.backward()
        self.assertIn('MyFunc2.apply', str(w[1].message))
        self.assertIn('MyFunc.apply', str(w[2].message))

    def test_anomaly_grad_warnings(self):
        # PyTorch won't throw warnings if there is an error
        # but we'd want to at least see them in stderr

        class StdErrDiverter:
            def __enter__(self):
                self.stderr_orig = sys.stderr
                self.stderr_new = io.StringIO()
                sys.stderr = self.stderr_new
                return self

            def __exit__(self, *args):
                self.captured = self.stderr_new.getvalue()
                sys.stderr = self.stderr_orig


        # if the warnings don't throw, they will be handled as regular warnings
        with self.assertRaisesRegex(RuntimeError,
                                    "one of the variables needed for gradient computation has been "
                                    "modified by an inplace operation"):
            with warnings.catch_warnings(record=True) as w:
                with detect_anomaly():
                    a = torch.randn(5, requires_grad=True)
                    d1 = a + 1
                    d2 = d1 ** 2
                    d1 += 1
                    torch.autograd.grad(d2.sum(), a)

        self.assertEqual(len(w), 2)
        self.assertIn('Anomaly Detection has been enabled', str(w[0].message))
        self.assertIn('Error detected in PowBackward0', str(w[1].message))

        # if the warning throws, it will be printed to sys.stderr
        with self.assertRaisesRegex(RuntimeError,
                                    "one of the variables needed for gradient computation has been "
                                    "modified by an inplace operation"):
            with warnings.catch_warnings(record=True) as w:
                with detect_anomaly():
                    warnings.simplefilter("error")
                    with StdErrDiverter() as s:
                        a = torch.randn(5, requires_grad=True)
                        d1 = a + 1
                        d2 = d1 ** 2
                        d1 += 1
                        torch.autograd.grad(d2.sum(), a)

        self.assertEqual(len(w), 1)
        self.assertIn('Anomaly Detection has been enabled', str(w[0].message))
        self.assertIn('Error detected in PowBackward0', s.captured)

    def test_anomaly_assign_parent_cleanup(self):
        # Test that python objects created are properly cleaned up when assign_parent is called
        import weakref

        def get_ref():
            # we use torch.exp here but any function that will construct a new node in its
            # backward call in grad mode will work
            x = torch.randn(2, 2, requires_grad=True)
            t = x.exp()

            # ExpBackward calls mul, creating the MulBackward node when create_graph=True.
            # In anomaly mode, a PyObject referencing MulBackward's "parent" ExpBackward is added to
            # MulBackward's anomaly metadata dict, creating the following reference chain:
            #
            # grad -> MulBackward -> PyObject -> ExpBackward
            #
            with detect_anomaly():
                grad = torch.autograd.grad(t, x, torch.ones_like(t), create_graph=True)

            # We add a weak reference to a new Foo object, which we insert into ExpBackward's metadata dict
            #
            # (PyObject) -> ExpBackward -> dict -> *Foo*
            #            t ----^        WeakRef ---^
            #
            # We want to test that when grad goes out of scope at the end of this function that PyObject is destroyed
            # We can test this by seeing whether Foo is not kept alive once t is destroyed
            class Foo(object):
                pass
            my_obj = Foo()
            meta_dict = t.grad_fn.metadata
            meta_dict[0] = my_obj
            ref = weakref.ref(my_obj)
            return t, ref

        t, ref = get_ref()
        self.assertIsNotNone(ref())
        del t
        self.assertIsNone(ref())

    def test_nested_anomaly_printstack_cleanup(self):
        # Test if metadata dict PyObject is properly destroyed
        import weakref

        def get_ref():
            # This is similar to the construction in test_anomaly_assign_parent_cleanup:
            #
            # MyFuncBackward2 -> PyObject -> MyFuncBackward -> dict -> Foo
            #                               out ---^         WeakRef ---^
            #
            # We want to check that Foo is still properly destroyed even when MyFunc2Backward's
            # AnomalyMetadata calls printstack, which does some python object manipulation.
            #
            # You might be wondering why we still have to test_anomaly_assign_parent_cleanup,
            # since if PyObject is not destroyed here, wouldn't this test would detect that also?
            # The answer is that custom function's PyObject (THPFunction) actually only hold
            # a weak reference to the c++ node!
            class MyFunc(Function):
                @staticmethod
                def forward(ctx, x):
                    ctx.save_for_backward(x)
                    return x

                @staticmethod
                def backward(ctx, gO):
                    x, = ctx.saved_tensors
                    return MyFunc2.apply(x)

            class MyFunc2(Function):
                @staticmethod
                def forward(ctx, x):
                    return x

                @staticmethod
                def backward(ctx, gO):
                    return gO + float("NaN")

            inp = torch.rand(1, requires_grad=True)
            out = MyFunc.apply(inp)
            ginp, = torch.autograd.grad(out, (inp,), create_graph=True)

            with warnings.catch_warnings(record=True) as w:
                with self.assertRaisesRegex(RuntimeError, "Function 'MyFunc2Backward' returned nan values in its 0th output."):
                    with detect_anomaly():
                        ginp.backward()

            class Foo(object):
                pass
            my_obj = Foo()
            meta_dict = out.grad_fn.metadata
            meta_dict[0] = my_obj
            ref = weakref.ref(my_obj)
            return out, ref

        t, ref = get_ref()
        self.assertIsNotNone(ref())
        del t
        self.assertIsNone(ref())

    @skipIfNoLapack
    def test_eig_no_eigenvectors(self):
        A = torch.tensor([[1., 2.], [2., 4.]], dtype=torch.float32, requires_grad=True)
        w, v = torch.eig(A, eigenvectors=False)
        with self.assertRaisesRegex(RuntimeError, 'cannot compute backward'):
            torch.autograd.backward([w, v], [torch.ones_like(w), torch.ones_like(v)])

    @skipIfNoLapack
    def test_eig_complex_eigenvalues(self):
        A = torch.tensor([[0., -1.], [1., 0.]], dtype=torch.float32, requires_grad=True)
        w, v = torch.eig(A, eigenvectors=True)
        with self.assertRaisesRegex(RuntimeError, 'does not support complex eigenvalues'):
            torch.autograd.backward([w, v], [torch.ones_like(w), torch.ones_like(v)])

    @skipIfNoLapack
    def test_symeig_no_eigenvectors(self):
        A = torch.tensor([[1., 2.], [2., 4.]], dtype=torch.float32, requires_grad=True)
        w, v = torch.symeig(A, eigenvectors=False)
        with self.assertRaisesRegex(RuntimeError, 'cannot compute backward'):
            torch.autograd.backward([w, v], [torch.ones_like(w), torch.ones_like(v)])

    @skipIfNoLapack
    def test_svd_no_singularvectors(self):
        A = torch.randn(2, 2, dtype=torch.float32, requires_grad=True)
        u, s, v = torch.svd(A, compute_uv=False)
        with self.assertRaisesRegex(RuntimeError, 'cannot compute backward'):
            torch.autograd.backward([u, s, v], [torch.ones_like(u), torch.ones_like(s), torch.ones_like(v)])

    def test_no_grad_copy(self):
        # create autograd function that saves grad pointer as class static
        class MyFunc(Function):
            static_grad_ptr = None

            @staticmethod
            def forward(ctx, inp1, inp2):
                return inp1 + inp2

            @staticmethod
            def backward(ctx, grad):
                MyFunc.static_grad_ptr = grad.data_ptr()
                return grad, grad

        class NonContGradFunc(Function):
            @staticmethod
            def forward(ctx, inp1):
                ctx.size = inp1.size()
                return torch.tensor([1.])

            @staticmethod
            def backward(ctx, grad):
                return torch.ones(1).expand(ctx.size)

        a = torch.randn(5, 6, requires_grad=True)
        b = torch.randn(5, 6, requires_grad=True)
        # non-contiguous grad should be copied
        NonContGradFunc.apply(MyFunc.apply(a, b)).backward()
        self.assertFalse(a.grad.data_ptr() == MyFunc.static_grad_ptr)
        self.assertFalse(b.grad.data_ptr() == MyFunc.static_grad_ptr)
        # test case that should trigger no copy for one of a,b
        a.grad = b.grad = None
        MyFunc.apply(a, b)[1][0].backward()
        p_g = MyFunc.static_grad_ptr
        p_a = a.grad.data_ptr()
        p_b = b.grad.data_ptr()
        # check a,b uses different grad buffer
        self.assertFalse(p_a == p_b)
        # check one of them is using the computed buffer
        self.assertTrue(p_a == p_g or p_b == p_g)

    def test_no_grad_copy_sparse(self):
        # create autograd function that saves grad pointer as class static
        class MyFunc(Function):
            static_grad_ptr = None

            @staticmethod
            def forward(ctx, inp1, inp2):
                return inp1 + inp2

            @staticmethod
            def backward(ctx, grad):
                MyFunc.static_grad_ptr = grad._values().data_ptr()
                return grad, grad

        class NonContGradFunc(Function):
            static_grad_ptr = None

            @staticmethod
            def forward(ctx, inp1, inp2):
                return inp1 + inp2

            @staticmethod
            def backward(ctx, grad):
                # Create a sparse tensor with non-contigous indices and values
                # and return as grad.
                v = torch.rand(1, 3)
                i = torch.ones(1, 1, dtype=torch.long)
                nv = v.expand(8, 3)
                ni = i.expand(1, 8)
                ngrad = torch.sparse.FloatTensor(ni, nv, torch.Size([10, 3]))
                NonContGradFunc.static_grad_ptr = ngrad._values().data_ptr()
                return ngrad, ngrad

        a = torch.randn(10, 3, requires_grad=True)
        b = torch.randn(10, 3, requires_grad=True)
        input = torch.tensor([1, 2, 4, 5, 4, 3, 2, 9])
        offsets = torch.tensor([0, 4])
        import torch.nn.functional as F

        # test case that should trigger no copy for one of a,b
        emb_matrix = MyFunc.apply(a, b)
        loss = F.embedding_bag(emb_matrix, input, offsets, sparse=True).sum()
        loss.backward(retain_graph=True)
        p_g = MyFunc.static_grad_ptr
        p_a = a.grad._values().data_ptr()
        p_b = b.grad._values().data_ptr()
        # check a,b uses different grad buffer
        self.assertFalse(p_a == p_b)
        # check one of them is using the computed buffer
        self.assertTrue(p_a == p_g or p_b == p_g)

        # Run backwards multiple times to ensure accumulation works.
        for i in range(10):
            loss.backward(retain_graph=True)

        # non-contiguous indices and value, we should trigger a copy.
        a.grad = b.grad = None
        emb_matrix = NonContGradFunc.apply(a, b)
        loss = F.embedding_bag(emb_matrix, input, offsets, sparse=True).sum()
        loss.backward(retain_graph=True)
        p_g = NonContGradFunc.static_grad_ptr
        p_a = a.grad._values().data_ptr()
        p_b = b.grad._values().data_ptr()
        # check a,b uses different grad buffer
        self.assertFalse(p_a == p_b)
        # Verify we cloned both grads.
        self.assertFalse(p_a == p_g)
        self.assertFalse(p_b == p_g)

        # Run backwards multiple times to ensure accumulation works.
        for i in range(10):
            loss.backward(retain_graph=True)

    def test_gradcheck_single_input(self):
        def f(inp):
            return inp.mul(5)

        gradcheck(f, torch.rand(10, dtype=torch.float64, requires_grad=True))
        gradgradcheck(f, torch.rand(10, dtype=torch.float64, requires_grad=True))

    def test_gradcheck_sparse_input(self):
        def fn(sparse):
            return torch.sparse.sum(sparse)

        gradcheck(fn, torch.rand(10).to_sparse().requires_grad_(True),
                  check_sparse_nnz=True, check_batched_grad=False)
        with self.assertRaisesRegex(RuntimeError, 'gradcheck expects all tensor inputs are dense'):
            gradcheck(fn, torch.rand(10).to_sparse().requires_grad_(True),
                      check_sparse_nnz=False, check_batched_grad=False)

    def test_gradcheck_nondeterministic(self):
        class NonDetFunc(Function):
            @staticmethod
            def forward(ctx, x, jitter=0.0):
                ctx._jitter = jitter
                return x

            @staticmethod
            def backward(ctx, grad_out):
                return NonDetFunc.apply(grad_out, ctx._jitter) * (1 + torch.rand_like(grad_out) * ctx._jitter), None

        inp = torch.randn(5, 5, requires_grad=True)
        gradcheck(lambda x: NonDetFunc.apply(x, 0.0), inp, check_batched_grad=False)
        with self.assertRaisesRegex(RuntimeError, 'Backward is not reentrant'):
            gradcheck(lambda x: NonDetFunc.apply(x, 1e-6), inp, check_batched_grad=False)
        with self.assertRaisesRegex(RuntimeError, 'Backward is not reentrant'):
            gradgradcheck(lambda x: NonDetFunc.apply(x, 1e-12), inp, check_batched_grad=False)
        gradcheck(lambda x: NonDetFunc.apply(x, 0.0), inp, nondet_tol=1e-5, check_batched_grad=False)
        gradcheck(lambda x: NonDetFunc.apply(x, 1e-6), inp, nondet_tol=1e-5, check_batched_grad=False)
        gradgradcheck(lambda x: NonDetFunc.apply(x, 1e-12), inp, nondet_tol=1e-5, check_batched_grad=False)

    def test_gradcheck_validates_inputs(self):
        # when inputs are not dense, but check_sparse_nnz is false
        x = torch.rand(10, requires_grad=True).to_sparse()
        with self.assertRaisesRegex(RuntimeError, 'dense when check_sparse_nnz is set to False.'):
            gradcheck(lambda x: x.to_dense(), (x,), check_sparse_nnz=False, check_batched_grad=False)
        self.assertFalse(gradcheck(lambda x: x.to_dense(), (x,), check_sparse_nnz=False,
                                   check_batched_grad=False, raise_exception=False))

        # when none of the inputs require grad (always raises even if raise_exception=False)
        x = torch.rand(10, requires_grad=False)
        with self.assertRaisesRegex(ValueError, 'at least one input tensor to require gradient'):
            gradcheck(lambda x: x, (x,), raise_exception=False)

        # (warning) when inputs are not double precision
        x = torch.ones(1, dtype=torch.float32, requires_grad=True)
        with self.assertWarnsRegex(UserWarning, "Input #0 requires gradient and is not a double precision"):
            self.assertTrue(gradcheck(lambda x: x, (x,), atol=1e-1))

        # when layout is not mkldnn(aka has strides) and input has a dimension with stride 0. (always raises
        # even if raise_exception=False)
        x = torch.ones(1, dtype=torch.float64, requires_grad=True)
        x = x.expand((2, 2))
        with self.assertRaisesRegex(RuntimeError, 'The 0th input has a dimension with stride 0'):
            gradcheck(lambda x: x, (x,), raise_exception=False)

    @unittest.skipIf(not torch._C.has_mkldnn, "MKL-DNN build is disabled")
    def test_gradcheck_test_outputs(self):
        # when sparse outputs (always raise even if raise_exception=False)
        x = torch.rand(10, requires_grad=True).to_sparse()
        with self.assertRaisesRegex(ValueError, 'Sparse output is not supported at gradcheck yet'):
            gradcheck(lambda x: x, (x,), check_sparse_nnz=True, check_batched_grad=False, raise_exception=False)

        # when mkldnn outputs (always raise even if raise_exception=False)
        root = torch.randn(4, 5, dtype=torch.float32, requires_grad=True)
        with self.assertRaisesRegex(ValueError, 'MKLDNN output is not supported at gradcheck yet'):
            gradcheck(lambda x: x.to_mkldnn(), (root,), check_batched_grad=False, raise_exception=False)

    def test_gradcheck_check_no_differentiable_outputs(self):
        # When none of the outputs are differentiable, but numerical gradient is not zero
        x = torch.ones((1,), requires_grad=True)
        with self.assertRaisesRegex(RuntimeError, 'Numerical gradient for function expected to be zero'):
            gradcheck(lambda x: torch.tensor([x]), x)
        self.assertFalse(gradcheck(lambda x: torch.tensor([x]), x, raise_exception=False))

    def test_gradcheck_check_batched_grad(self):
        x = torch.rand(10, requires_grad=True).to_sparse()
        # runtime error while compute batched grad (print big error)
        with self.assertRaisesRegex(RuntimeError, 'gradcheck or gradgradcheck failed while testing batched gradient'):
            gradcheck(lambda x: x.to_dense(), (x,), check_sparse_nnz=True, check_batched_grad=True)
        self.assertFalse(gradcheck(lambda x: x.to_dense(), (x,), check_sparse_nnz=True, check_batched_grad=True,
                                   raise_exception=False))

    def test_gradcheck_backward_mul_by_grad_output(self):
        # when grad_input is sparse and has incorrect sparse_dim/dense_dim
        def fn(x):
            def hook(grad):
                if grad is not None:
                    return grad.to_dense().to_sparse(1)
                return grad
            y = x.clone()
            y.register_hook(hook)
            return y.to_dense()
        x = torch.ones((2, 2), requires_grad=True).to_sparse()
        with self.assertRaisesRegex(RuntimeError, 'grad is sparse tensor, but has incorrect sparse_dim'):
            gradcheck(fn, (x,), atol=1e-1, check_sparse_nnz=True, check_batched_grad=False)
        self.assertFalse(gradcheck(fn, (x,), atol=1e-1, check_sparse_nnz=True, check_batched_grad=False,
                                   raise_exception=False))

        # when backward not multiplied by grad_output (non-sparse case)
        def fn2(x):
            y = x.clone()
            y.register_hook(lambda x: x + 1e-2)
            return y
        x = torch.ones(1, requires_grad=True)
        with self.assertRaisesRegex(RuntimeError, 'backward not multiplied by grad_output'):
            gradcheck(fn2, (x,), atol=1e-1)
        self.assertFalse(gradcheck(fn2, (x,), atol=1e-1, raise_exception=False))

        # when backward not multiplied by grad_output (sparse case)
        def fn3(x):
            y = x.clone().to_dense()
            y.register_hook(lambda x: x + 1e-2)
            return y
        x = torch.ones(1, requires_grad=True).to_sparse()
        with self.assertRaisesRegex(RuntimeError, 'backward not multiplied by grad_output'):
            gradcheck(fn3, (x,), atol=1e-1, check_sparse_nnz=True, check_batched_grad=False)
        self.assertFalse(gradcheck(fn3, (x,), atol=1e-1, check_sparse_nnz=True, check_batched_grad=False,
                                   raise_exception=False))

        # when layout of grad_input is not the same as input
        class Test(Function):
            @staticmethod
            def forward(ctx, x):
                return x

            @staticmethod
            def backward(ctx, x):
                return x.to_sparse()
        x = torch.ones(1, requires_grad=True)
        with self.assertRaisesRegex(RuntimeError, 'grad is incorrect layout'):
            gradcheck(Test.apply, (x,), check_batched_grad=False)
        self.assertFalse(gradcheck(Test.apply, (x,), check_batched_grad=False, raise_exception=False))

    def test_gradcheck_undefined_grad(self):
        # when encounter runtime error while running backward
        def fn(x):
            def hook(x):
                if x is None:
                    raise RuntimeError("x is undefined")
            y = x.clone()
            y.register_hook(hook)
            return y
        x = torch.ones(1, requires_grad=True)
        with self.assertWarnsRegex(UserWarning, "Backwards compatibility: New undefined gradient support checking feature"):
            with self.assertRaisesRegex(RuntimeError, 'Expected backward function to handle undefined output grads'):
                gradcheck(fn, (x,))
            self.assertFalse(gradcheck(fn, (x,), raise_exception=False))

    def test_gradcheck_jacobian_mismatch(self):
        def fn(x):  # R -> R, C -> C
            y = x.clone()
            y.register_hook(lambda x: x + 1e-2)
            return y
        x = torch.ones(2, 2, requires_grad=True)
        with self.assertRaisesRegex(RuntimeError, 'Jacobian mismatch for output 0 with respect to input 0'):
            gradcheck(fn, (x,))
        self.assertFalse(gradcheck(fn, (x,), raise_exception=False))

        x_c = torch.ones(2, 2, requires_grad=True, dtype=torch.complex128)
        with self.assertRaisesRegex(RuntimeError, 'Gradients failed to compare equal for grad output = 1j'):
            gradcheck(fn, (x_c,))
        self.assertFalse(gradcheck(fn, (x_c,), raise_exception=False))

        def fn2(x):  # R -> C
            y = torch.complex(x, x)
            y.register_hook(lambda x: x + 1e-2)
            return y
        x = torch.ones(2, 2, requires_grad=True)
        with self.assertRaisesRegex(RuntimeError, 'Gradients failed to compare equal for grad output = 1j'):
            gradcheck(fn2, (x,))
        self.assertFalse(gradcheck(fn2, (x,), raise_exception=False))

        def fn3(x):  # C -> R
            y = torch.real(x)
            y.register_hook(lambda x: x + 1e-2)
            return y
        with self.assertRaisesRegex(RuntimeError, 'Gradients failed to compare equal for grad output = 1'):
            gradcheck(fn3, (x_c,))
        self.assertFalse(gradcheck(fn3, (x_c,), raise_exception=False))

    def test_version_counter(self):
        x = torch.randn(1, 2)

        # In-place op bumps version
        x_saved_version = x._version
        x.add_(1).add_(1)
        self.assertTrue(x._version > x_saved_version)

        # Differentiable view shares version counter
        xz = x[:]
        self.assertTrue(x._version == xz._version)
        xz.add_(1)
        self.assertTrue(x._version == xz._version)

        # `x.data = y` preserves version counter of `x`
        x_saved_version = x._version
        x.data = torch.randn(2, 3)
        self.assertTrue(x._version == x_saved_version)
        x.add_(1)
        self.assertTrue(x._version > x_saved_version)
        # Make sure `x` is still using the same version counter it shares with `xz`
        self.assertTrue(x._version == xz._version)

        # In-place op on `xz` also updates version of `x`,
        # because they share the version counter
        xz.add_(1)
        self.assertTrue(x._version == xz._version)

    def test_set_data_tensorimpl_type(self):
        # Dense tensor has impl of type `TensorImpl`, while sparse tensor has impl
        # of type `SparseTensorImpl`.
        x = torch.randn(1, 2)
        x_s = torch.sparse_coo_tensor(torch.zeros([1, 1]), torch.ones([1]))
        with self.assertRaisesRegex(RuntimeError, 'incompatible tensor type'):
            x.data = x_s

    def test_set_data_preserve_pyobj(self):
        a = torch.randn(1, 2)
        b = torch.randn(1, 2)
        b_id_saved = id(b)
        b.data = a
        self.assertTrue(b_id_saved == id(b))

    @unittest.skipIf(IS_WINDOWS, "Skipping because doesn't work for windows")
    def test_thread_shutdown(self):
        code = """import torch
from torch.autograd import Function
class MyFunction(Function):
    @staticmethod
    def forward(ctx, x):
        return x

    @staticmethod
    def backward(ctx, grad):
        return grad

for shape in [(1,), ()]:
    v = torch.ones(shape, requires_grad=True)
    MyFunction.apply(v).backward()
"""
        s = TestCase.runWithPytorchAPIUsageStderr(code)
        self.assertRegex(s, "PYTORCH_API_USAGE torch.autograd.thread_shutdown")

    @unittest.skipIf(IS_MACOS, "Fails with SIGBUS on macOS; https://github.com/pytorch/pytorch/issues/25941")
    def test_deep_reentrant(self):

        class DeepReentrant(Function):
            @staticmethod
            def forward(ctx, x):
                with torch.enable_grad():
                    ctx.x = Variable(x.detach(), requires_grad=True)
                    ctx.x = ctx.x - 1
                return ctx.x.detach()

            @staticmethod
            def backward(ctx, x):
                if ctx.x < 0:
                    return x
                with torch.enable_grad():
                    DeepReentrant.apply(ctx.x).sum().backward()
                return x

        # Test stack overflow escape mechanism
        v = torch.tensor(2000.0, requires_grad=True)
        # This will cause stack overflow if reentrant calls are handled
        # in the same thread recursively
        DeepReentrant.apply(v).sum().backward()

        # Test stack overflow escape mechanism multiple times
        # to ensure reusing workers in the pool works fine
        v2 = torch.tensor(200.0, requires_grad=True)
        DeepReentrant.apply(v2).sum().backward()

    def test_reentrant_priority(self):
        order = []

        class MyFunction(Function):
            @staticmethod
            def forward(ctx, x):
                return x

            @staticmethod
            def backward(ctx, x):
                order.append("MyFunction")
                return x

        class Reentrant(Function):
            @staticmethod
            def forward(ctx, x):
                with torch.enable_grad():
                    ctx.x = Variable(x.detach(), requires_grad=True)
                    ctx.x = ctx.x - 1
                return ctx.x.detach()

            @staticmethod
            def backward(ctx, x):
                order.append("Reentrant")
                if ctx.x < 0:
                    return x
                with torch.enable_grad():
                    Reentrant.apply(ctx.x).backward()
                return x

        a = MyFunction.apply(torch.tensor(6.0, requires_grad=True))
        b = Reentrant.apply(torch.tensor(9.0, requires_grad=True))
        v = a * b
        v.backward()
        # The tasks for the Reentrant and MyFunction backward() will be added
        # to the queue in the autograd engine at the same time. The backward
        # for Reentrant will be executed first, which will then add other
        # backward tasks to the queue. We want to ensure all the reentrant tasks
        # are prioritized over the MyFunction backward task regardless of their
        # sequence numbers
        self.assertEqual(len(order), 11)
        self.assertEqual(order.count("Reentrant"), 10)
        self.assertEqual(order[-1], "MyFunction")


    @slowTest
    def test_checkpointing(self):
        num_inp = 2000
        nz_inp = 10
        nz_out = 10
        nz_bottleneck = 1000

        # small proxy network for some complex reasoning we want to do per input
        module = nn.Sequential(
            nn.Linear(nz_inp, nz_bottleneck),
            nn.ReLU(),
            nn.Linear(nz_bottleneck, nz_inp)
        )

        feat_combined = []
        for r in range(num_inp):
            data_r = torch.Tensor(1, nz_inp)
            data_r.uniform_()
            data_r.requires_grad = True
            feat_r = checkpoint(module, data_r)
            feat_combined.append(feat_r)

        # compute mean as a proxy for some joint reasoning
        mean_combined = torch.stack(feat_combined).mean()
        mean_combined.backward()

    def test_checkpoint_valid_reset_on_error(self):
        a = torch.randn(2, 2, requires_grad=True)

        with self.assertRaisesRegex(Exception, "Checkpointing is not compatible with .grad()"):
            b = checkpoint(torch.exp, a).sum()
            torch.autograd.grad(b, (a,))

        c = checkpoint(torch.exp, a).sum()
        c.backward()

    def _test_reentrant_with_callbacks(self, install_callbacks_in_depths):
        counter = {}
        counter["inner"] = 0
        counter["outer"] = 0

        def inc_inner_counter():
            counter["inner"] += 1

        def inc_outer_counter():
            counter["outer"] += 1

        class MyFunc(Function):
            @staticmethod
            def forward(ctx, input):
                return input

            @staticmethod
            @once_differentiable
            def backward(ctx, input):
                if 1 in install_callbacks_in_depths:
                    # Add a callback to execute.
                    Variable._execution_engine.queue_callback(inc_inner_counter)

                return input

        class MyReentrantFunc(Function):
            @staticmethod
            def forward(ctx, input):
                return input

            @staticmethod
            @once_differentiable
            def backward(ctx, input):
                if 0 in install_callbacks_in_depths:
                    # Add a callback to execute.
                    Variable._execution_engine.queue_callback(inc_outer_counter)
                # Reentrant backward call.
                tmp_inp = input.detach().requires_grad_()
                with torch.enable_grad():
                    tmp_out = (MyFunc.apply(tmp_inp)).sum()
                tmp_out.backward()
                return input

        t1 = torch.rand((3, 3), requires_grad=True)
        t2 = MyReentrantFunc.apply(t1)
        t3 = t2.sum()
        torch.autograd.backward([t3])

        return counter

    def test_reentrant_with_callbacks_depth_0(self):
        # Verify callback is called only once.
        ret = self._test_reentrant_with_callbacks([0])
        self.assertEqual(1, ret["outer"])
        self.assertEqual(0, ret["inner"])

    def test_reentrant_with_callbacks_depth_1(self):
        # Verify callback is called only once.
        ret = self._test_reentrant_with_callbacks([1])
        self.assertEqual(0, ret["outer"])
        self.assertEqual(1, ret["inner"])

    def test_reentrant_with_callbacks_both_depths(self):
        # Verify callback is called twice.
        ret = self._test_reentrant_with_callbacks([0, 1])
        self.assertEqual(1, ret["outer"])
        self.assertEqual(1, ret["inner"])

    def test_reentrant_with_leaf_variable_hook(self):
        handle = None
        param = torch.rand(10, requires_grad=True)

        def add_gradient_penalty_to_grad(grad):
            handle.remove()
            old_param_grad = grad
            param.grad = None
            # Add some sort of gradient penalty by directly updating the gradients
            with torch.enable_grad():
                g = grad.detach().requires_grad_()
                new_param = param.detach().requires_grad_()
                out = ((g * 2) + new_param).sum()
                out.backward()
            res = g.grad + grad
            param.grad = old_param_grad
            return res

        handle = param.register_hook(add_gradient_penalty_to_grad)
        # Forward pass
        tmp = (param * param)
        loss = tmp.sum()
        # Compute the gradients
        loss.backward()

    def test_reentrant_with_non_leaf_variable_hook(self):
        handle = None
        param = torch.rand(10, requires_grad=True)

        def manual_increase_gradient(grad):
            handle.remove()
            # Add some sort of gradient penalty by directly updating the gradients
            with torch.enable_grad():
                g = grad.detach().requires_grad_()
                out = ((g * 2) + 5).sum()
                out.backward()
            res = g.grad + grad
            return res

        # Forward pass
        tmp = (param * param)
        handle = tmp.register_hook(manual_increase_gradient)
        loss = tmp.sum()
        # Compute the gradients
        loss.backward()
        self.assertEqual(param.grad, 6 * param)

    def test_grad_fn_attr_bindings(self):
        # Check that the getter of each type returns what we want
        # See `gen_autograd_functions.py` for how the getters are generated
        #
        # This test is only meant to check if the codegen'd bindings work
        # Please help update this test if you update the names of any the fields we check!
        #
        a = torch.ones(1, requires_grad=True)
        b = torch.ones(1, requires_grad=True)
        out = torch.stack([a, b], dim=0)
        self.assertEqual(out.grad_fn._saved_tensors, (a, b))              # TensorList -> Tuple[Tensor]
        self.assertIsInstance(out.grad_fn._saved_tensors[0], torch.Tensor)
        self.assertEqual(out.grad_fn._saved_dim, 0)                       # int64_t -> int
        self.assertIsInstance(out.grad_fn._saved_dim, int)

        a = torch.ones(2, 2, requires_grad=True)
        indices = torch.tensor([0, 1])
        out = a[:, indices]
        self.assertEqual(out.grad_fn._saved_indices, (None, indices))     # c10::List<c10::optional<Tensor>> -> Tuple[Tensor?]
        self.assertIsInstance(out.grad_fn._saved_indices[1], torch.Tensor)
        self.assertEqual(out.grad_fn._saved_self_sizes, a.shape)          # IntArrayRef -> Tuple[int]
        self.assertIsInstance(out.grad_fn._saved_self_sizes[0], int)

        a = torch.ones(1, 1, 2, requires_grad=True)
        out = torch.nn.functional.interpolate(a, 4, mode="linear")
        self.assertEqual(out.grad_fn._saved_output_size, (4,))            # c10::optional<IntArrayRef> -> int[]?
        self.assertIsInstance(out.grad_fn._saved_output_size[0], int)
        self.assertEqual(out.grad_fn._saved_align_corners, False)         # bool -> bool
        self.assertIsInstance(out.grad_fn._saved_align_corners, bool)
        self.assertIsNone(out.grad_fn._saved_scale_factors)               # c10::optional<ArrayRef<double>> -> float[]?

        out = torch.nn.functional.interpolate(a, scale_factor=0.5, mode="linear")
        self.assertIsNone(out.grad_fn._saved_output_size)
        self.assertEqual(out.grad_fn._saved_scale_factors, (0.5,))
        self.assertIsInstance(out.grad_fn._saved_scale_factors[0], float)

        a = torch.ones(2, 2, requires_grad=True)
        out = torch.pdist(a, p=1)
        self.assertEqual(out.grad_fn._saved_p, 1.)                        # double -> float
        self.assertIsInstance(out.grad_fn._saved_p, float)

        a = torch.ones(1, 1, 2, requires_grad=True)
        out = torch.logit(a, 1.)
        self.assertEqual(out.grad_fn._saved_eps, 1.)                      # c10:optional<double> -> float?
        self.assertIsInstance(out.grad_fn._saved_eps, float)
        out = torch.logit(a)
        self.assertIsNone(out.grad_fn._saved_eps)

        a = torch.ones(1, 1, requires_grad=True)
        q, r = torch.linalg.qr(a, mode="reduced")
        self.assertEqual(q.grad_fn._saved_mode, "reduced")                # std::string -> str

        x = torch.zeros(5, requires_grad=True)
        out = torch.threshold(x, threshold=(1 + 0j), value=(1 + 0j))
        self.assertIsInstance(out.grad_fn._saved_threshold, complex)      # Scalar(complex double) -> complex
        cfloat = torch.tensor(1 + 0j, dtype=torch.complex64)
        out = torch.threshold(x, threshold=cfloat, value=(1 + 0j))
        self.assertIsInstance(out.grad_fn._saved_threshold, complex)      # Scalar(complex float) -> complex
        out = torch.threshold(x, threshold=1., value=1.)
        self.assertIsInstance(out.grad_fn._saved_threshold, float)        # Scalar(floating point) -> float
        out = torch.threshold(x, threshold=1, value=1)
        self.assertIsInstance(out.grad_fn._saved_threshold, int)          # Scalar(integral) -> int
        out = torch.threshold(x, threshold=False, value=False)
        self.assertIsInstance(out.grad_fn._saved_threshold, bool)         # Scalar(bool) -> bool

        a = torch.ones(2, 2, requires_grad=True)
        out = a.as_strided((3,), (1,), 1)
        self.assertEqual(out.grad_fn._saved_storage_offset, 1)            # c10:optional<int64_t> -> int?
        self.assertIsInstance(out.grad_fn._saved_storage_offset, int)
        out = a.as_strided((3,), (1,))
        self.assertIsNone(out.grad_fn._saved_storage_offset)

        a = torch.ones(2, requires_grad=True)
        out = torch.tanh(a)
        self.assertEqual(out, out.grad_fn._saved_result)                  # saved variable when output

    def test_autograd_views_codegen(self):
        # This is not necessarily the absolute correct behavior, but this is the current
        # one. This test is here to make sure that any change to this behavior is detected
        # and not silent. The TODOs below mark the places with unexpected behavior.
        # Note that any change in these test will be BC-breaking and should be done carefully.

        # This test checks the behavior of two codegen functions (view_as and unbind)
        # with respect to view tracking and inplace operation on the output.

        def run_test(grad_mode, requires_grad, is_view, should_raise_tuple):
            def maybe_check_raise(fn, should_raise):
                self.assertTrue(should_raise is None or isinstance(should_raise, str))
                if should_raise is not None:
                    with self.assertRaisesRegex(RuntimeError, should_raise):
                        fn()
                else:
                    fn()

            inp = torch.rand(2, requires_grad=requires_grad).clone()
            with torch.set_grad_enabled(grad_mode):
                out = inp.view_as(inp)
            # Are they differentiable views?
            self.assertTrue(out._is_view() == is_view)
            # Are inplace allowed?
            maybe_check_raise(lambda: out.add_(1), should_raise_tuple[0])

            inp = torch.rand(2, requires_grad=requires_grad).clone()
            with torch.set_grad_enabled(grad_mode):
                out = inp.unbind()
            # Are they differentiable views?
            self.assertTrue(out[0]._is_view() == is_view)
            self.assertTrue(out[1]._is_view() == is_view)
            # Are inplace allowed?
            maybe_check_raise(lambda: out[0].add_(1), should_raise_tuple[1])
            maybe_check_raise(lambda: out[1].add_(1), should_raise_tuple[2])

        # should_raise contains None if it should not raise
        # should_raise contains a string of the error if it should raise
        # The 3 elements are for view_as, first output of unbind and second output of unbind
        run_test(grad_mode=True, requires_grad=False, is_view=True,
                 should_raise_tuple=(None, None, None))
        inp_change_err = "Output {} of UnbindBackward is a view and is being modified inplace."
        run_test(grad_mode=True, requires_grad=True, is_view=True,
                 should_raise_tuple=(None, inp_change_err.format("0"), inp_change_err.format("1")))
        leaf_grad_err = "A view was created in no_grad mode and is being modified inplace"
        run_test(grad_mode=False, requires_grad=True, is_view=True,
                 should_raise_tuple=(leaf_grad_err, leaf_grad_err, leaf_grad_err))
        run_test(grad_mode=False, requires_grad=False, is_view=True,
                 should_raise_tuple=(None, None, None))

    def test_inplace_not_requires_grad(self):
        class MyFn(torch.autograd.Function):
            @staticmethod
            def forward(ctx, inp):
                return inp.view_as(inp)

            @staticmethod
            def backward(ctx, grad):
                return grad

        # Original Tensor does not require grad
        a = torch.rand(1, 2)

        # Tensor being written does require grad
        b = torch.rand(1, requires_grad=True)

        # Take an invalid view on 'a' that should raise an error (warns during deprecation)
        view_a = MyFn.apply(a)

        with self.assertWarnsRegex(UserWarning, "This view was created inside a custom Function"):
            view_a += b

        # Extra test for copy_ that is a manual implementation and could be easily
        # forgotten when the codegen is updated (warns during deprecation)
        a = torch.rand(1, 2)
        b = torch.rand(1, requires_grad=True)
        view_a = MyFn.apply(a)

        with self.assertWarnsRegex(UserWarning, "This view was created inside a custom Function"):
            view_a.copy_(b)

        # Functions that should throw must properly throw
        a = torch.rand(1, 2)
        b = torch.rand(1, requires_grad=True)
        view_a = a.unbind()[0]
        with self.assertRaisesRegex(RuntimeError, "This view is the output of a function that returns "
                                                  "multiple views."):
            view_a.copy_(b)

        # Sanity check that views that should work still work
        a = torch.rand(1, 2)
        b = torch.rand(1, requires_grad=True)
        a.select(1, 0).copy_(b)

    def _do_test_autograd_simple_views_python(self, dtype):
        # This is not necessarily the absolute correct behavior, but this is the current
        # one. This test is here to make sure that any change to this behavior is detected
        # and not silent. The TODOs below mark the places with unexpected behavior.
        # Note that any change in these test will be BC-breaking and should be done carefully.

        # This checks the autograd.Function behavior when we return one or multiple outputs
        # while one of these is an input, a view of an input or of a temporary tensor.

        # This indicator is used to track how many times the backward function was called
        bw_called = [0]
        # This indicator is used to check if the argument `ga` contains non-zero values
        ga_nz = [False]

        class IdOneOutput(Function):
            @staticmethod
            def forward(ctx, a, b, make_view):
                if make_view:
                    a = a.narrow(0, 0, 2)
                else:
                    a = a.clone()
                return a

            @staticmethod
            def backward(ctx, ga):
                bw_called[0] += 1
                return ga, None, None

        class IdTwoOutput(Function):
            @staticmethod
            def forward(ctx, a, b, make_view):
                if make_view:
                    a = a.narrow(0, 0, 2)
                else:
                    a = a.clone()
                return a, a + b

            @staticmethod
            def backward(ctx, ga, gab):
                bw_called[0] += 1
                if ga.eq(0).all():
                    ga_nz[0] = False
                else:
                    ga_nz[0] = True
                return ga + gab, gab, None

        err_msg_two_outputs = "Output 0 of IdTwoOutputBackward is a view and is being modified inplace."
        err_msg_two_outputs += " This view is the output of a function that returns multiple views."

        class ViewOfTemp(Function):
            @staticmethod
            def forward(ctx, a, make_view):
                ctx.save_for_backward(a)
                if make_view:
                    a = a.narrow(0, 0, 2)
                else:
                    a = a.clone()
                b = a.clone()
                return b.select(0, 0)

            @staticmethod
            def backward(ctx, grad):
                bw_called[0] += 1
                a, = ctx.saved_tensors
                res = torch.zeros_like(a)
                res.select(0, 0).copy_(grad)
                return res, None

        for fn_id in ["one_output", "two_output", "view_of_temp"]:
            for inplace in [True, False]:
                for make_view in [True, False]:
                    # Used for special casing the tests below
                    output_is_a_view = (make_view or fn_id == "view_of_temp")

                    def fn(a, b):
                        # never modify a, b inplace for gracheck
                        a = a.clone()
                        b = b.clone()
                        if fn_id == "two_output":
                            tmp1, tmp2 = IdTwoOutput.apply(a, b, make_view)
                            if inplace:
                                tmp1 += 3
                                tmp2 += 3
                            else:
                                tmp1 = tmp1 + 3
                                tmp2 = tmp2 + 3
                            tmp = tmp1 * tmp2
                        else:
                            if fn_id == "one_output":
                                tmp = IdOneOutput.apply(a, b, make_view)
                            else:
                                tmp = ViewOfTemp.apply(a + b, make_view)
                            if inplace:
                                tmp += 3
                            else:
                                tmp = tmp + 3

                        return tmp.sum()

                    a = torch.ones(2, dtype=dtype, requires_grad=True)
                    b = torch.ones(2, dtype=dtype, requires_grad=True)


                    if fn_id == "two_output" and inplace and output_is_a_view:
                        with self.assertRaisesRegex(RuntimeError, err_msg_two_outputs):
                            fn(a, b)
                    else:
                        # Are the computed gradients correct ?
                        if inplace and output_is_a_view:
                            with warnings.catch_warnings(record=True) as w:
                                if fn_id == "view_of_temp":
                                    # This will be fixed after the deprecation cycle and the warning becomes
                                    # an error.
                                    with self.assertRaisesRegex(RuntimeError,
                                                                "a view of a leaf Variable that requires grad "
                                                                "is being used in an in-place operation."):
                                        gradcheck(fn, (a, b), check_batched_grad=False)
                                else:
                                    # This works but the custom backward is not called (or called with partial)
                                    # gradients as tested below
                                    gradcheck(fn, (a, b), check_batched_grad=False)
                            self.assertTrue(len(w) > 0)
                        else:
                            gradcheck(fn, (a, b), check_batched_grad=False)

                        # Was the custom backward called properly
                        bw_called[0] = 0
                        ga_nz[0] = True  # For the case where the backward is called
                        with warnings.catch_warnings(record=True) as w:
                            if inplace and output_is_a_view and fn_id != "one_output":
                                with self.assertRaisesRegex(RuntimeError,
                                                            "a view of a leaf Variable that requires grad "
                                                            "is being used in an in-place operation."):
                                    fn(a, b).backward()
                            else:
                                fn(a, b).backward()

                        expected_called = 1
                        expected_ga_nz = True
                        expected_warning = False

                        if output_is_a_view and inplace:
                            expected_called = 0
                            expected_warning = True

                        self.assertTrue(bw_called[0] == expected_called)
                        self.assertTrue(ga_nz[0] == expected_ga_nz)
                        self.assertTrue((len(w) == 1) == expected_warning)

    def test_autograd_simple_views_python(self):
        self._do_test_autograd_simple_views_python(torch.double)
        self._do_test_autograd_simple_views_python(torch.cdouble)

    def test_autograd_complex_views_python(self):
        # This is not necessarily the absolute correct behavior, but this is the current
        # one. This test is here to make sure that any change to this behavior is detected
        # and not silent. The TODOs below mark the places with unexpected behavior.
        # Note that any change in these test will be BC-breaking and should be done carefully.

        # This checks that multiples views in the forward are properly traced and how they
        # behave with respect to inplace operations.

        # This indicator is used to track how many times the backward function was called
        bw_called = [0]

        class ComplexView(Function):
            @staticmethod
            def forward(ctx, a, idx):
                res = a.narrow(0, idx, 1)
                res = a.select(0, idx)
                ctx.save_for_backward(a)
                ctx.idx = idx
                return res

            @staticmethod
            def backward(ctx, grad):
                bw_called[0] += 1
                a, = ctx.saved_tensors
                res = torch.zeros_like(a)
                res.select(0, ctx.idx).copy_(grad)
                return res, None

        a = torch.ones(2, requires_grad=True)
        idx = 1

        bw_called[0] = 0
        out = ComplexView.apply(a.clone(), idx)
        out.sum().backward()
        self.assertTrue(bw_called[0] == 1)

        out = ComplexView.apply(a.clone(), idx)
        with warnings.catch_warnings(record=True) as w:
            out += 1
        self.assertEqual(len(w), 1)

    def test_autograd_inplace_views_python(self):
        # This is not necessarily the absolute correct behavior, but this is the current
        # one. This test is here to make sure that any change to this behavior is detected
        # and not silent. The TODOs below mark the places with unexpected behavior.
        # Note that any change in these test will be BC-breaking and should be done carefully.

        # This test checks custom autograd.Function that perform inplace operations

        bw_called = [0]

        # I) Single output
        class MyAdder(Function):
            @staticmethod
            def forward(ctx, a, b):
                a.add_(b)
                ctx.mark_dirty(a)
                return a

            @staticmethod
            def backward(ctx, grad):
                bw_called[0] += 1
                return grad, grad


        a = torch.ones(2, requires_grad=True)
        b = torch.ones(2, requires_grad=True)

        # No extra inplace
        c = MyAdder.apply(a.clone(), b)
        c.sum().backward()
        self.assertTrue(bw_called[0] == 1)

        # With extra inplace on the output
        bw_called[0] = 0
        c = MyAdder.apply(a.clone(), b)
        c += 2
        c.sum().backward()
        self.assertTrue(bw_called[0] == 1)

        # The input is a view
        bw_called[0] = 0
        c = MyAdder.apply(a.clone().view_as(a), b)
        c.sum().backward()
        self.assertTrue(bw_called[0] == 1)

        # Should not give non-inputs to mark_dirty
        class MyAdderBad(Function):
            @staticmethod
            def forward(ctx, a, b):
                c = 3 * a
                c.add_(b)
                ctx.mark_dirty(c)
                return c

            @staticmethod
            def backward(ctx, grad):
                bw_called[0] += 1
                grad = 3 * grad
                return grad, grad

        a = torch.ones(2, requires_grad=True)
        b = torch.ones(2, requires_grad=True)

        with warnings.catch_warnings(record=True) as w:
            MyAdderBad.apply(a.clone(), b)
        self.assertEqual(len(w), 1)

        # II) Multiple outputs
        class MyBadAdder(Function):
            @staticmethod
            def forward(ctx, a, b):
                a.add_(b)
                ctx.mark_dirty(a)
                return a, a + b

            @staticmethod
            def backward(ctx, ga, gab):
                bw_called[0] += 1
                return ga + gab, ga + gab

        # No extra inplace
        bw_called[0] = 0
        c, d = MyBadAdder.apply(a.clone(), b)
        (c * d).sum().backward()
        self.assertTrue(bw_called[0] == 1)

        # With extra inplace on the output
        bw_called[0] = 0
        c, d = MyBadAdder.apply(a.clone(), b)
        c += 2
        (c * d).sum().backward()
        self.assertTrue(bw_called[0] == 1)

        # The input is a view
        inplace_on_view_err = "your Function modifies inplace an input that is a view of another Tensor"
        with self.assertRaisesRegex(RuntimeError, inplace_on_view_err):
            c, d = MyBadAdder.apply(a.clone().view_as(a), b)

        # III) Inplace + other op
        class MyOutPlaceAdder(Function):
            @staticmethod
            def forward(ctx, a, b):
                a.add_(b)
                ctx.mark_dirty(a)
                return a.clone(), a + b

            @staticmethod
            def backward(ctx, ga, gab):
                bw_called[0] += 1
                return ga + gab, ga + 2 * gab

        # We don't reuse the input
        def fn(a, b):
            orig_a = a.clone().view_as(a)
            c, d = MyOutPlaceAdder.apply(orig_a, b)
            return (c * d).sum()

        bad_mark_dirty_err = "Some elements marked as dirty during the forward method were not returned as output."
        with self.assertRaisesRegex(RuntimeError, bad_mark_dirty_err):
            fn(a, b)

    def test_named_tensor_for_complex_views(self):
        names = ["batch", "height", "width", "complex"]
        z = torch.ones((5, 12, 14, 2), requires_grad=True)
        z_named = z.refine_names(*names)
        z_complex = torch.view_as_complex(z_named.rename(None)).refine_names(*names[:-1])
        z_complex.sum().backward()
        self.assertEqual(z.grad, torch.view_as_real(torch.ones_like(z_complex).rename(None)))

    def test_custom_function_return_view_in_nograd(self):
        class Alias(Function):
            @staticmethod
            def forward(ctx, x):
                return x[:]

            @staticmethod
            def backward(ctx, gx):
                return gx

        inp = torch.rand(2, requires_grad=True)

        with torch.no_grad():
            output = Alias.apply(inp)

        with torch.no_grad():
            expected_output = inp[:]

        # Calling the custom function should operate as if we called an equivalent op
        self.assertEqual(output.requires_grad, expected_output.requires_grad)

        # Check that in-place modification on view throws
        leaf_grad_err = "A view was created in no_grad mode and is being modified inplace"
        with self.assertRaisesRegex(RuntimeError, leaf_grad_err):
            output.zero_()

    def test_grad_mode_restored_reentrant(self):
        class MyFunction(Function):
            @staticmethod
            def forward(ctx, inp):
                return inp.clone()

            @staticmethod
            def backward(ctx, go):
                original = torch._C.is_grad_enabled()
                with torch.enable_grad():
                    self.assertTrue(torch._C.is_grad_enabled())
                    foo = torch.rand(go.size(), requires_grad=True)
                    grad, = torch.autograd.grad(
                        foo ** 3, foo, grad_outputs=go
                    )
                    self.assertTrue(torch._C.is_grad_enabled())
                self.assertTrue(torch._C.is_grad_enabled() == original)
                return grad

        inp = torch.rand(3, requires_grad=True)

        # Case where original==False
        MyFunction.apply(inp).sum().backward()
        # Case where original==True
        MyFunction.apply(inp).sum().backward(create_graph=True)

    def test_power_function(self):
        a = torch.tensor([0., 0., 0.])
        b = torch.tensor([-1., 0., 1.], requires_grad=True)
        c = torch.sum(a**b)
        c.backward()
        self.assertEqual(b.grad, torch.tensor([-inf, 0., 0.]))

        s = 0
        b = torch.tensor([-1., 0., 1.], requires_grad=True)
        c = torch.sum(s**b)
        c.backward()
        self.assertEqual(b.grad, torch.tensor([-inf, 0., 0.]))

    def test_nansum_with_nans(self):
        a = torch.randn(2, 2, 2, 2)
        with torch.no_grad():
            a[a < 0.2] = float('nan')
        a.requires_grad = True

        # No args
        gradcheck(lambda x: x.nansum(), a)
        gradgradcheck(lambda x: x.nansum(), a)

        # Single dim
        gradcheck(lambda x: x.nansum((0)), a)
        gradgradcheck(lambda x: x.nansum((0)), a)

        # Multi dim
        gradcheck(lambda x: x.nansum((0, 2)), a)
        gradgradcheck(lambda x: x.nansum((0, 2)), a)

        gradcheck(lambda x: x.nansum((0, -1)), a)
        gradgradcheck(lambda x: x.nansum((0, -1)), a)

        # With keep-dim
        gradcheck(lambda x: x.nansum((0, -1), True), a)
        gradgradcheck(lambda x: x.nansum((0, -1), True), a)

    def test_nansum_dtype(self):
        inp = torch.randn(2, 2, 2, 2)
        with torch.no_grad():
            inp[inp < 0.2] = float('nan')

        def test(inp, inp_dtype, out_dtype):
            with torch.no_grad():
                a = inp.to(inp_dtype)
            a.requires_grad = True
            b = torch.sum(a, dtype=out_dtype)
            b.backward()
            self.assertEqual(a.dtype, a.grad.dtype)

        test(inp, torch.float, torch.double)
        test(inp, torch.double, torch.float)

    def test_nan_to_num(self):
        a = torch.randn(3, 3, 3, 3)
        with torch.no_grad():
            a[torch.rand_like(a) < 0.2] = float('nan')
            a[torch.rand_like(a) < 0.2] = float('inf')
            a[torch.rand_like(a) < 0.2] = -float('inf')

        a.requires_grad = True

        gradcheck(lambda x: x.nan_to_num(), a)
        gradgradcheck(lambda x: x.nan_to_num(), a)

        gradcheck(lambda x: x.nan_to_num(nan=1.2), a)
        gradgradcheck(lambda x: x.nan_to_num(nan=1.2), a)

        gradcheck(lambda x: x.nan_to_num(nan=1.2, posinf=2.0), a)
        gradgradcheck(lambda x: x.nan_to_num(nan=1.2, posinf=2.0), a)

        gradcheck(lambda x: x.nan_to_num(nan=1.2, posinf=2.0, neginf=-2.0), a)
        gradgradcheck(lambda x: x.nan_to_num(nan=1.2, posinf=2.0, neginf=-2.0), a)

        gradcheck(lambda x: x.nan_to_num(posinf=2.0, neginf=-2.0), a)
        gradgradcheck(lambda x: x.nan_to_num(posinf=2.0, neginf=-2.0), a)

        gradcheck(lambda x: x.nan_to_num(neginf=-2.0), a)
        gradgradcheck(lambda x: x.nan_to_num(neginf=-2.0), a)

    def test_custom_function_error(self):
        class BadFw(Function):
            @staticmethod
            def backward(ctx, foo):
                return foo

        class BadBw(Function):
            @staticmethod
            def forward(ctx, foo):
                return foo.clone()

        inp = torch.rand(1, requires_grad=True)
        with self.assertRaisesRegex(NotImplementedError, "must implement the forward"):
            BadFw.apply(inp)

        with self.assertRaisesRegex(RuntimeError, "must implement the backward"):
            BadBw.apply(inp).sum().backward()

    def test_custom_function_local_inplace(self):
        class MyFn(torch.autograd.Function):
            @staticmethod
            def forward(ctx, inp, inplace):
                view = inp.clone()[:3]
                if inplace:
                    view += 2
                return view

            @staticmethod
            def backward(ctx, grad):
                return grad, None

        base = torch.rand(10, requires_grad=True)

        foo = MyFn.apply(base, False)
        self.assertEqual(foo.grad_fn.__class__.__name__, "MyFnBackward")

        foo = MyFn.apply(base, True)
        self.assertEqual(foo.grad_fn.__class__.__name__, "MyFnBackward")

    def test_integer_outputs(self):
        inp = torch.rand(4, requires_grad=True)

        out = inp.argmax()
        self.assertFalse(out.dtype.is_floating_point)
        self.assertFalse(out.requires_grad)

        out = inp.argmin()
        self.assertFalse(out.dtype.is_floating_point)
        self.assertFalse(out.requires_grad)

        out = inp.argsort()
        self.assertFalse(out.dtype.is_floating_point)
        self.assertFalse(out.requires_grad)

        val = torch.rand((), requires_grad=True)

        out = torch.searchsorted(inp, val)
        self.assertFalse(out.dtype.is_floating_point)
        self.assertFalse(out.requires_grad)

        bins = torch.linspace(0, 1.0, steps=100, requires_grad=True)
        vals = torch.rand(5, 5, requires_grad=True)
        out = torch.bucketize(vals, bins)
        self.assertFalse(out.dtype.is_floating_point)
        self.assertFalse(out.requires_grad)

        val = torch.empty(5).requires_grad_()
        out = val.count_nonzero()
        self.assertFalse(out.requires_grad)

        def assert_only_first_requires_grad(res):
            if not isinstance(res, tuple):
                res = (res,)
            self.assertTrue(res[0].requires_grad)
            for out in res[1:]:
                if out is not None:
                    self.assertFalse(out.requires_grad)

        for sort in [True, False]:
            for return_inverse in [True, False]:
                for return_counts in [True, False]:
                    res = torch.unique(inp, sorted=sort, return_inverse=return_inverse,
                                       return_counts=return_counts)
                    assert_only_first_requires_grad(res)

                    res = torch.unique(inp, sorted=sort, return_inverse=return_inverse,
                                       return_counts=return_counts, dim=0)
                    assert_only_first_requires_grad(res)

                    res = torch.unique_consecutive(inp, return_inverse=return_inverse,
                                                   return_counts=return_counts)
                    assert_only_first_requires_grad(res)

                    res = torch.unique_consecutive(inp, return_inverse=return_inverse,
                                                   return_counts=return_counts, dim=0)
                    assert_only_first_requires_grad(res)

                    # Here we test the internal functions to make sure all of them are
                    # covered on top of the public API
                    res = torch._unique(inp, sorted=sort, return_inverse=return_inverse)
                    assert_only_first_requires_grad(res)

                    # This looks public but is actually manually deleted from the
                    # torch namespace in torch/functional.py
                    res = torch._VF.unique_dim(inp, dim=0, sorted=sort, return_inverse=return_inverse,
                                               return_counts=return_counts)
                    assert_only_first_requires_grad(res)

                    # We don't test `unique_dim_consecutive` here.
                    # It looks public but the python binding is actually manually disabled in
                    # tools/autograd/gen_python_functions.py

                    res = torch._unique2(inp, sorted=sort, return_inverse=return_inverse,
                                         return_counts=return_counts)
                    assert_only_first_requires_grad(res)


def index_perm_variable(shape, max_indices):
    if not isinstance(shape, tuple):
        shape = (shape,)

    index = torch.randperm(max_indices).narrow(0, 0, reduce(mul, shape)).view(shape)
    return index

def bernoulli_scalar():
    return torch.tensor(0, dtype=torch.uint8).bernoulli_()


def gradgradcheck_method_precision_override(test_name):
    # these are just empirical observations, we should improve
    gradgradcheck_precision_override = {
        'test_norm': {'atol': 2e-2, 'rtol': 1e-2},
        'test_norm_1_5': {'atol': 1.5e-2, 'rtol': 1e-2},
        'test_norm_3': {'atol': 5e-2, 'rtol': 1e-2},
        'test_dist': {'atol': 5e-2, 'rtol': 1e-2},
        'test_dist_4': {'atol': 8e-2, 'rtol': 1e-2},
    }
    non_broadcasted_test_name = test_name.split("_broadcast")[0]
    override = gradgradcheck_precision_override.get(non_broadcasted_test_name)
    if override:
        if 'broadcast_lhs' in test_name or 'broadcast_rhs' in test_name:
            # errors accumulated across 1 dimension
            override = {'atol': override['atol'] * S, 'rtol': override['atol'] * S}
        elif 'broadcast_all' in test_name:
            # errors accumulated across multiple dimensions
            override = {'atol': override['atol'] * S * S, 'rtol': override['atol'] * S * S}
    return override

def run_grad_and_gradgrad_checks(test_case, name, test_name, apply_method, output_variable,
                                 input_variables, run_gradgradcheck=True, check_batched_grad=True):
    test_case.assertTrue(gradcheck(apply_method, input_variables, eps=1e-6, atol=PRECISION,
                                   check_batched_grad=check_batched_grad))
    if name in EXCLUDE_GRADGRADCHECK or test_name in EXCLUDE_GRADGRADCHECK_BY_TEST_NAME:
        return
    gradgradcheck_precision_override = gradgradcheck_method_precision_override(test_name)
    if gradgradcheck_precision_override is not None:
        atol = gradgradcheck_precision_override['atol']
        rtol = gradgradcheck_precision_override['rtol']
        test_case.assertTrue(gradgradcheck(apply_method, input_variables, None, atol=atol, rtol=rtol,
                                           gen_non_contig_grad_outputs=True,
                                           check_batched_grad=check_batched_grad))
    else:
        test_case.assertTrue(gradgradcheck(apply_method, input_variables,
                                           gen_non_contig_grad_outputs=True,
                                           check_batched_grad=check_batched_grad))


def run_functional_checks(test_case, test_name, name, apply_fn, run_grad_checks,
                          f_args_variable, f_args_tensor):
    output_variable = apply_fn(*f_args_variable)

    if run_grad_checks:
        run_grad_and_gradgrad_checks(test_case, name, test_name, apply_fn,
                                     output_variable, f_args_variable)

    self_variable = f_args_variable[0]
    if isinstance(output_variable, torch.Tensor) and output_variable.requires_grad and self_variable is not None:
        output_variable.backward(randn_like(output_variable))
        test_case.assertEqualTypeString(self_variable, self_variable.grad)
        test_case.assertEqual(self_variable.size(), self_variable.grad.size())

# this list corresponds to ops which have separate tests defined for complex dtypes in
# common_methods_invocations.py
# test for these ops with 'complex' in variant should only run for complex and
# the tests for these ops which do not have 'complex' in variant should not run for complex
# and only run for floating point

separate_complex_tests = ['view_as_real', 'real', 'imag', 'div', 'pow', '__rdiv__', 'add', 'sub']

# NOTE: Some non-holomorphic are separately tested in TestAutogradComplex until gradcheck works properly
# for non-holomorphic functions

complex_list_filter = []

# TODO: Add back 'sgn' to complex_list; removed because of Windows test failure with 11.2
# See: https://github.com/pytorch/pytorch/issues/51980
if _get_torch_cuda_version() != (11, 2):
    complex_list_filter.append('sgn')

# allow list for complex
complex_list = ['t', 'view', 'reshape', 'reshape_as', 'view_as', 'roll', 'clone',
                'expand', 'rot90', 'transpose',
                'permute', 'squeeze', 'unsqueeze', 'resize', 'resize_as', 'tril', 'triu',
                'chunk', 'split', 'split_with_sizes', 'zero_',
                'eq_', 'ne_', 'add', '__radd__', 'sum', 'mul',
                '__rmul__', 'dot', 'vdot', 'matmul',
                'bmm', 'mv', 'ger', 'diagonal', 'fill_', 'sub',
                'mean', 'inverse', 'addcmul',
                'addcdiv', 'linalg.tensorinv', 'matrix_exp',
                'narrow', 'swapaxes', 'swapdims', 'tensor_split',
                'baddbmm', 'addbmm', 'addmv'] + complex_list_filter + separate_complex_tests

# deny list for batched grad computation
EXCLUDE_BATCHED_GRAD_TESTS = set([
    'test_to_sparse',
])

def add_test(
        name,
        self_size,
        args,
        variant_name='',
        check_ad=(),  # only used in test_jit
        dim_args_idx=(),
        skipTestIf=(),
        output_process_fn=lambda x: x,
        kwargs=None):
    kwargs = kwargs if kwargs else {}
    basic_test_name = 'test_' + name
    if variant_name != '':
        basic_test_name += '_' + variant_name

    if name in separate_complex_tests and 'complex' in variant_name:
        run_only_complex = True
    else:
        run_only_complex = False

    for dtype in [torch.double, torch.cdouble]:
        for dim_perm in product([-1, 1], repeat=len(dim_args_idx)):
            test_name = basic_test_name
            new_args = [arg * dim_perm[dim_args_idx.index(i)] if i in dim_args_idx else arg for i, arg in enumerate(args)]
            test_name = basic_test_name + ''.join('_neg' + str(i) for i, idx in enumerate(dim_perm) if idx < 0)

            if dtype.is_complex:
                # TODO: remove this. this is temporary while we ramp up the complex support.
                if name in complex_list:
                    if name in separate_complex_tests and 'complex' not in variant_name:
                        continue
                    if not run_only_complex:
                        test_name = test_name + '_complex'
                else:
                    continue
            elif run_only_complex:
                continue

            new_args = tuple(new_args)

            # for-loop bodies don't define scopes, so we have to save the variables
            # we want to close over in some way
            def do_test(self, device, dtype=dtype, name=name, self_size=self_size, args=new_args, test_name=test_name,
                        output_process_fn=output_process_fn):
                def check(name):
                    is_magic_method = name[:2] == '__' and name[-2:] == '__'
                    is_inplace = name[-1] == "_" and not is_magic_method
                    self_variable = create_input((self_size,), dtype=dtype, device=device)[0][0]
                    # FixMe: run grad checks on inplace self
                    if is_inplace:
                        self_variable.requires_grad = False
                    # need to record this because methods can change the size (e.g. unsqueeze)
                    args_variable, kwargs_variable = create_input(args, requires_grad=not is_inplace,
                                                                  call_kwargs=kwargs, dtype=dtype, device=device)
                    self_tensor = deepcopy(self_variable)
                    args_tensor = deepcopy(unpack_variables(args_variable))
                    if not exclude_tensor_method(name, test_name):
                        output_variable = getattr(self_variable, name)(*args_variable, **kwargs_variable)
                        output_tensor = getattr(self_tensor, name)(*args_tensor, **kwargs_variable)
                        if not isinstance(output_tensor, torch.Tensor) and not isinstance(output_tensor, tuple):
                            if dtype.is_complex:
                                output_tensor = torch.tensor((output_tensor, ), dtype=torch.cfloat, device=device)
                            else:
                                output_tensor = torch.tensor((output_tensor, ), dtype=torch.float, device=device)
                        self.assertEqual(unpack_variables(output_variable), output_tensor)
                        # TODO: check that both have changed after adding all inplace ops

                        def fn(*inputs):
                            output = getattr(inputs[0], name)(*inputs[1:], **kwargs)
                            return output_process_fn(output)

                        if not is_inplace and name not in EXCLUDE_GRADCHECK:
                            check_batched_grad = test_name not in EXCLUDE_BATCHED_GRAD_TESTS
                            run_grad_and_gradgrad_checks(self, name, test_name, fn,
                                                         output_variable, (self_variable,) + args_variable,
                                                         check_batched_grad=check_batched_grad)

                    # functional interface tests
                    torch_fn = getattr_qualified(torch, name)
                    if torch_fn is not None and name not in EXCLUDE_FUNCTIONAL:
                        def fn(*inputs):
                            output = torch_fn(*inputs, **kwargs)
                            return output_process_fn(output)

                        f_args_variable = (self_variable,) + args_variable
                        f_args_tensor = (self_tensor,) + args_tensor
                        # could run the gradchecks again, but skip since we did it for the methods above.
                        run_gradcheck = exclude_tensor_method(name, test_name) and not is_inplace and name not in EXCLUDE_GRADCHECK
                        run_functional_checks(self, test_name, name, fn,
                                              run_gradcheck, f_args_variable, f_args_tensor)

                    # check for correct type of input and input.grad
                    if not is_inplace:
                        self_variable = create_input((self_size,), requires_grad=True, dtype=dtype)[0][0]
                        args_variable, kwargs_variable = create_input(args, requires_grad=False, call_kwargs=kwargs, dtype=dtype)
                        if hasattr(self_variable, name):
                            attribute_result = getattr(self_variable, name)
                            if callable(attribute_result):
                                output_variable = attribute_result(*args_variable, **kwargs_variable)
                            else:
                                self.assertTrue(len(args_variable) == 0)
                                self.assertTrue(len(kwargs_variable) == 0)
                                output_variable = attribute_result
                        else:
                            self_and_args_variable = (self_variable,) + args_variable
                            output_variable = torch_fn(*self_and_args_variable, **kwargs_variable)
                        if isinstance(output_variable, torch.autograd.Variable):
                            if output_variable.is_sparse:
                                rand = randn_like(output_variable.to_dense()).to_sparse()
                            else:
                                rand = randn_like(output_variable)
                            output_variable.backward(rand)
                            self.assertTrue(type(self_variable) == type(self_variable.grad))
                            self.assertTrue(self_variable.size() == self_variable.grad.size())

                        # compare grads to inplace grads
                        inplace_name = name + '_'
                        # can't broadcast inplace to left hand side
                        skip_inplace = ('broadcast_lhs' in test_name or
                                        'broadcast_all' in test_name or
                                        'atanh' in test_name or
                                        'acosh' in test_name or
                                        'asinh' in test_name or
                                        'abs_complex' in test_name or
                                        'abs_scalar_complex' in test_name)
                        if hasattr(torch.ones(1), inplace_name) and not skip_inplace:
                            output_variable = getattr(self_variable, name)(*args_variable, **kwargs_variable)
                            if not isinstance(output_variable, tuple):
                                output_variable = (output_variable,)
                            inplace_self_variable = deepcopy(self_variable)
                            inplace_self_variable_copy = tuple(i.clone() if isinstance(i, torch.Tensor) else i
                                                               for i in (inplace_self_variable,))
                            inplace_args_variable = deepcopy(args_variable)
                            inplace_args_variable_copy = tuple(i.clone() if isinstance(i, torch.Tensor) else i
                                                               for i in inplace_args_variable)

                            inplace_output_variable = (
                                getattr(inplace_self_variable_copy[0], inplace_name)(*inplace_args_variable_copy,
                                                                                     **kwargs_variable))
                            if not isinstance(inplace_output_variable, tuple):
                                inplace_output_variable = (inplace_output_variable,)
                            self.assertEqual(inplace_output_variable, output_variable)
                            # Check that gradient is the same
                            for inp_i, i in zip((inplace_self_variable,) + inplace_args_variable,
                                                (self_variable,) + args_variable):
                                if not isinstance(inp_i, torch.Tensor):
                                    assert not isinstance(i, torch.Tensor)
                                    continue
                                if inp_i.grad is not None:
                                    with torch.no_grad():
                                        inp_i.grad.zero_()
                                if i.grad is not None:
                                    with torch.no_grad():
                                        i.grad.zero_()
                            for i_o, o in zip(inplace_output_variable, output_variable):
                                if dtype.is_complex:
                                    grad = randn_like(i_o).to(torch.cdouble)
                                else:
                                    grad = randn_like(i_o).double()
                                i_o.backward(grad)
                                o.backward(grad)
                            for inp_i, i in zip((inplace_self_variable,) + inplace_args_variable,
                                                (self_variable,) + args_variable):
                                if not isinstance(inp_i, torch.Tensor):
                                    continue
                                self.assertEqual(inp_i.grad, i.grad)

                check(name)
                inplace_name = name + '_'
                # can't broadcast inplace to left hand side
                broadcast_skip_inplace = 'broadcast_lhs' in test_name or 'broadcast_all' in test_name
                # skip C -> R inplace tests
                skip_c_to_r_inplace = 'abs_complex' in test_name or 'abs_scalar_complex' in test_name
                skip_inplace = broadcast_skip_inplace or skip_c_to_r_inplace
                if hasattr(torch.ones(1), inplace_name) and not skip_inplace:
                    check(inplace_name)

            assert not hasattr(TestAutograd, test_name), 'Two tests have the same name: ' + test_name

            for skip in skipTestIf:
                do_test = skip(do_test)

            setattr(TestAutogradDeviceType, test_name, do_test)

class TestAutogradComplex(TestCase):
    def test_view_func_for_complex_views(self):
        # case 1: both parent and child have view_func
        x = torch.randn(2, 2, 2, dtype=torch.double, requires_grad=True)
        y = x.detach().requires_grad_(True)

        x0 = x.clone()
        x1 = torch.view_as_complex(x0)
        x2 = torch.view_as_real(x1)
        x2.mul_(2)
        x2.sum().backward()

        y0 = y.clone()
        y0.mul_(2)
        y0.sum().backward()

        self.assertEqual(x.grad, y.grad)

        # case 2: parent has view_func but child does not
        x = torch.randn(2, 2, 2, dtype=torch.double, requires_grad=True)
        y = x.detach().requires_grad_(True)

        def fn(a):
            b = a.clone()
            b1 = torch.view_as_complex(b)
            b2 = b1.reshape(b1.numel())
            return b2

        x0 = fn(x)
        x0.mul_(2)
        x0.sum().backward()

        y0 = fn(y)
        y1 = y0.mul(2)
        y1.sum().backward()

        self.assertEqual(x.grad, y.grad)

        # case 3: parent does not have a view_func but child does
        x = torch.randn(10, dtype=torch.cdouble, requires_grad=True)
        y = x.detach().requires_grad_(True)

        def fn(a, dim0_size=5):
            b = a.clone()
            b1 = b.reshape(dim0_size, 2)
            b2 = torch.view_as_real(b1)
            return b2

        x0 = fn(x)
        x0.mul_(2)
        x0.sum().backward()

        y0 = fn(y)
        y1 = y0.mul(2)
        y1.sum().backward()

        self.assertEqual(x.grad, y.grad)

    def test_view_with_multi_output(self):
        x = torch.randn(2, 2, 2, dtype=torch.double)

        x1 = torch.view_as_complex(x)
        # Taking an invalid view should always be allowed as long as it is not
        # modified inplace
        res = x1.unbind(0)

        with self.assertRaisesRegex(RuntimeError, "output of a function that returns multiple views"):
            res[0] += torch.rand(2, requires_grad=True)

        x.requires_grad_(True)
        x1 = torch.view_as_complex(x)
        # Taking an invalid view should always be allowed as long as it is not
        # modified inplace
        res = x1.unbind(0)

        with self.assertRaisesRegex(RuntimeError, "output of a function that returns multiple views"):
            res[0] += torch.rand(2, requires_grad=True)

    def as_identity(self):
        # view_as_real and view_as_complex behavior should be like an identity
        def func(z):
            z_ = torch.view_as_complex(z)
            z_select = torch.select(z_, z_.dim() - 1, 0)
            z_select_real = torch.view_as_real(z_select)
            return z_select_real.sum()

        z = torch.randn(10, 2, 2, dtype=torch.double, requires_grad=True)
        gradcheck(func, [z])
        func(z).backward()

        z1 = z.clone().detach().requires_grad_(True)
        torch.select(z1, z1.dim() - 2, 0).sum().backward()

        self.assertEqual(z.grad, z1.grad)

class TestAutogradFunctional(TestCase):
    def _assert_same_struct(self, res, base):
        # base and res should be Tensors or tuple of Tensors with the same size
        if isinstance(base, torch.Tensor):
            self.assertTrue(isinstance(res, torch.Tensor))
            self.assertEqual(base.size(), res.size())
        elif isinstance(base, tuple):
            self.assertTrue(isinstance(res, tuple))
            self.assertEqual(len(base), len(res))
            for el_base, el_res in zip(base, res):
                self.assertTrue(isinstance(el_base, torch.Tensor))
                self.assertTrue(isinstance(el_res, torch.Tensor))
                self.assertEqual(el_base.size(), el_res.size())
        else:
            # Wrong base
            raise RuntimeError("The base given to `_assert_same_struct` doesn't have"
                               " the right structure.")

    def _assert_interleaved_struct(self, res, base1, base2):
        # base1 and base2 can be Tensors or tuples of Tensors.
        # If they are tuples, res should be a tuple as well.
        # The indexing works as follows for base1, base2 being
        # - tuple, tuple: res[i][j][k][l] = (base1[i][k], base2[j][l])
        # - tuple, Tensor: res[i][k][l] = (base1[i][k], base2[l])
        # - Tensor, tuple: res[i][j][l] = (base1[i], base2[j][l])
        # - Tensor, Tensor: res[k][l] = (base1[k], base2[l])
        if isinstance(base1, torch.Tensor) and isinstance(base2, torch.Tensor):
            self.assertTrue(isinstance(res, torch.Tensor))
            self.assertEqual(res.size(), base1.size() + base2.size())
        elif isinstance(base1, tuple) and isinstance(base2, torch.Tensor):
            self.assertTrue(isinstance(res, tuple))
            self.assertEqual(len(res), len(base1))
            for el_res, el_base1 in zip(res, base1):
                self.assertTrue(isinstance(el_res, torch.Tensor))
                self.assertTrue(isinstance(el_base1, torch.Tensor))
                self.assertEqual(el_res.size(), el_base1.size() + base2.size())
        elif isinstance(base1, torch.Tensor) and isinstance(base2, tuple):
            self.assertTrue(isinstance(res, tuple))
            self.assertEqual(len(res), len(base2))
            for el_res, el_base2 in zip(res, base2):
                self.assertTrue(isinstance(el_res, torch.Tensor))
                self.assertTrue(isinstance(el_base2, torch.Tensor))
                self.assertEqual(el_res.size(), base1.size() + el_base2.size())
        elif isinstance(base1, tuple) and isinstance(base2, tuple):
            self.assertTrue(isinstance(res, tuple))
            self.assertEqual(len(res), len(base1))
            for el_res, el_base1 in zip(res, base1):
                self.assertTrue(isinstance(el_res, tuple))
                self.assertEqual(len(res), len(base2))
                for el_el_res, el_base2 in zip(el_res, base2):
                    self.assertTrue(isinstance(el_el_res, torch.Tensor))
                    self.assertTrue(isinstance(el_base2, torch.Tensor))
                    self.assertEqual(el_el_res.size(), el_base1.size() + el_base2.size())
        else:
            # Wrong bases
            raise RuntimeError("The bases given to `_assert_interleaved_struct` don't have"
                               " the right structure.")

    def test_vjp_err_check(self):
        def foo(a):
            return 3 * a.narrow(0, 0, 3)

        def bar(a):
            return 3 * a.narrow(0, 0, 3), "bar"

        inp = torch.rand(4)
        v = torch.ones(3)
        with self.assertRaisesRegex(TypeError, "The inputs given to vjp must be either a Tensor"):
            res = autogradF.vjp(foo, (inp, 2), v)

        with self.assertRaisesRegex(TypeError, "The outputs of the user-provided function given to vjp must"):
            res = autogradF.vjp(bar, inp, v)

        with self.assertRaisesRegex(RuntimeError, "The vector v can only be None if the user-provided function returns"):
            res = autogradF.vjp(foo, inp)

        with self.assertRaisesRegex(RuntimeError, "The given v should contain a single Tensor."):
            res = autogradF.vjp(foo, inp, (torch.ones_like(inp), torch.ones_like(inp)))

        with self.assertRaisesRegex(RuntimeError, "v has invalid size: should be torch.Size"):
            res = autogradF.vjp(foo, inp, v[:2])

        res = autogradF.vjp(foo, inp, v)[1]
        self._assert_same_struct(res, inp)

    def test_vjp_err_check_strict(self):
        def foo(a):
            return a.detach()

        def bar(a):
            # Make a non-leaf Tensor that requires_grad but that is not connected to the input
            return a.long().float().requires_grad_().clone()

        inp = torch.rand(4)
        v = torch.rand(4)
        with self.assertRaisesRegex(RuntimeError, "Output 0 of the user-provided function does not require gradients."):
            res = autogradF.vjp(foo, inp, v, strict=True)
        res = autogradF.vjp(foo, inp, v, strict=False)
        self._assert_same_struct(res[1], inp)
        self.assertEqual(res[1].abs().sum(), 0.)

        with self.assertRaisesRegex(RuntimeError, "The output of the user-provided function is independent of input 0"):
            res = autogradF.vjp(bar, inp, v, strict=True)
        res = autogradF.vjp(bar, inp, v, strict=False)
        self._assert_same_struct(res[1], inp)
        self.assertEqual(res[1].abs().sum(), 0.)

        # The Jacobian does not depend on the input
        def foo(a):
            return a.clone()

        inp.requires_grad_()
        with self.assertRaisesRegex(RuntimeError, "jacobian of the user-provided function is independent of input 0."):
            res = autogradF.vjp(foo, inp, v, create_graph=True, strict=True)
        res = autogradF.vjp(foo, inp, v, create_graph=True, strict=False)
        self._assert_same_struct(res[1], inp)
        self.assertEqual(res[1], v)

    def test_vjp_no_grad(self):
        def reducer(x):
            return x.sum(dim=1)
        inputs = torch.rand(4, 4)
        v = torch.ones(4)
        with torch.no_grad():
            res = autogradF.vjp(reducer, inputs, v)
        self.assertIsNone(res[0].grad_fn)
        self.assertIsNone(res[1].grad_fn)
        self.assertNotEqual(res[1], torch.zeros(4, 4))

        inputs.requires_grad_()
        v.requires_grad_()
        with torch.no_grad():
            res = autogradF.vjp(reducer, inputs, v, create_graph=True)
        self.assertIsNotNone(res[0].grad_fn)
        self.assertIsNotNone(res[1].grad_fn)
        self.assertNotEqual(res[1], torch.zeros(4, 4))

    def test_vjp_output(self):
        def reducer(x):
            return x.sum(dim=1)
        inputs = torch.rand(4, 4)
        v = torch.ones(4)
        res = autogradF.vjp(reducer, inputs, v)
        self._assert_same_struct(res[1], inputs)
        self.assertIsNone(res[0].grad_fn)
        self.assertIsNone(res[1].grad_fn)

        def adder(x, y):
            return 2 * x + 3 * y

        inputs = (torch.rand(2), torch.rand(2))
        v = torch.ones(2)
        out, vjp_val = autogradF.vjp(adder, inputs, v)
        self._assert_same_struct(vjp_val, inputs)
        self.assertIsNone(out.grad_fn)
        self.assertIsNone(vjp_val[0].grad_fn)
        self.assertIsNone(vjp_val[1].grad_fn)

        def adder(x, y):
            return 2 * x + 3 * y, x + y

        inputs = (torch.rand(2), torch.rand(2))
        v = (torch.tensor([1., 0.]), torch.tensor([1., 0.]))
        out, vjp_val = autogradF.vjp(adder, inputs, v)
        self._assert_same_struct(vjp_val, inputs)
        self.assertIsNone(out[0].grad_fn)
        self.assertIsNone(out[1].grad_fn)
        self.assertIsNone(vjp_val[0].grad_fn)
        self.assertIsNone(vjp_val[1].grad_fn)

    def test_vjp_scalar(self):
        def reducer(x):
            return x.sum()
        inputs = torch.rand(4, 4)
        v = torch.ones([])
        res = autogradF.vjp(reducer, inputs, v)
        self._assert_same_struct(res[0], v)
        self._assert_same_struct(res[1], inputs)

        res = autogradF.vjp(reducer, inputs)
        self._assert_same_struct(res[0], v)
        self._assert_same_struct(res[1], inputs)

        def expander(x):
            return x.unsqueeze(0).repeat(4)
        inputs = torch.rand([])
        v = torch.ones(4)
        res = autogradF.vjp(expander, inputs, v)
        self._assert_same_struct(res[0], v)
        self._assert_same_struct(res[1], inputs)

    def test_vjp_create_graph(self):
        def reducer(x):
            return x.sum(dim=1)
        inputs = torch.rand(2, 2)
        v = torch.ones(2)

        inputs.requires_grad_()
        v.requires_grad_()
        res = autogradF.vjp(reducer, inputs, v, create_graph=True)
        self._assert_same_struct(res[1], inputs)
        self.assertIsNotNone(res[0].grad_fn)
        self.assertIsNotNone(res[1].grad_fn)

        gradcheck(lambda inp, v: autogradF.vjp(reducer, inputs, v, create_graph=True), (inputs, v))
        gradgradcheck(lambda inp, v: autogradF.vjp(reducer, inputs, v, create_graph=True), (inputs, v))

        def adder(x, y):
            return 2 * x + 3 * y, x * y

        inputs = (torch.rand(2, requires_grad=True), torch.rand(2, requires_grad=True))
        v = (torch.tensor([1., 0.], requires_grad=True), torch.tensor([1., 0.], requires_grad=True))

        gradcheck(lambda *args: autogradF.vjp(adder, args[:2], args[2:], create_graph=True)[1], inputs + v)
        gradgradcheck(lambda *args: autogradF.vjp(adder, args[:2], args[2:], create_graph=True)[1], inputs + v)

        def foo(*args):
            x, y = args[:2]
            v = args[2:]

            x = x.cos()
            val, grad = autogradF.vjp(adder, (x, y), v, create_graph=True)

            return val[0].exp() + val[1].exp() + grad[0].exp() + grad[1].exp() + x.exp() + y.exp()

        gradcheck(foo, inputs + v)
        gradgradcheck(foo, inputs + v)

    def test_jvp_err_check(self):
        def foo(a):
            return 3 * a.narrow(0, 0, 3)

        def bar(a):
            return 3 * a.narrow(0, 0, 3), "bar"

        inp = torch.rand(4)
        v = torch.rand(4)
        with self.assertRaisesRegex(TypeError, "The inputs given to jvp must be either a Tensor"):
            res = autogradF.jvp(foo, (inp, 2), v)

        with self.assertRaisesRegex(TypeError, "The outputs of the user-provided function given to jvp must"):
            res = autogradF.jvp(bar, inp, v)

        with self.assertRaisesRegex(RuntimeError, "The vector v can only be None if the input to the user-provided function"):
            res = autogradF.jvp(foo, inp)

        with self.assertRaisesRegex(RuntimeError, "The given v should contain a single Tensor."):
            res = autogradF.jvp(foo, inp, (v, v))

        with self.assertRaisesRegex(RuntimeError, "v has invalid size: should be torch.Size"):
            res = autogradF.jvp(foo, inp, v[:2])

        res = autogradF.jvp(foo, inp, v)[1]
        self._assert_same_struct(res, foo(inp))

    def test_jvp_err_check_strict(self):
        def foo(a):
            return a.detach()

        def bar(a):
            # Make a non-leaf Tensor that requires_grad but that is not connected to the input
            return a.long().float().requires_grad_().clone()

        inp = torch.rand(4)
        v = torch.rand(4)
        with self.assertRaisesRegex(RuntimeError, "Output 0 of the user-provided function does not require gradients."):
            res = autogradF.jvp(foo, inp, v, strict=True)
        res = autogradF.jvp(foo, inp, v, strict=False)
        self._assert_same_struct(res[1], res[0])
        self.assertEqual(res[1].abs().sum(), 0.)

        with self.assertRaisesRegex(RuntimeError, "The output of the user-provided function is independent of input 0"):
            res = autogradF.jvp(bar, inp, v, strict=True)
        res = autogradF.jvp(bar, inp, v, strict=False)
        self._assert_same_struct(res[1], res[0])
        self.assertEqual(res[1].abs().sum(), 0.)

        # The Jacobian does not depend on the input
        def foo(a):
            return a.clone()

        inp.requires_grad_()
        with self.assertRaisesRegex(RuntimeError, "jacobian of the user-provided function is independent of input 0."):
            res = autogradF.jvp(foo, inp, v, create_graph=True, strict=True)
        res = autogradF.jvp(foo, inp, v, create_graph=True, strict=False)
        self._assert_same_struct(res[1], inp)
        self.assertEqual(res[1], v)

    def test_jvp_no_grad(self):
        def reducer(x):
            return x.sum(dim=1)
        inputs = torch.rand(4, 4)
        v = torch.ones(4, 4)
        with torch.no_grad():
            res = autogradF.jvp(reducer, inputs, v)
        self.assertIsNone(res[0].grad_fn)
        self.assertIsNone(res[1].grad_fn)
        self.assertNotEqual(res[1], torch.zeros(4, 4))

        inputs.requires_grad_()
        v.requires_grad_()
        with torch.no_grad():
            res = autogradF.jvp(reducer, inputs, v, create_graph=True)
        self.assertIsNotNone(res[0].grad_fn)
        self.assertIsNotNone(res[1].grad_fn)
        self.assertNotEqual(res[1], torch.zeros(4, 4))

    def test_jvp_output(self):
        def reducer(x):
            return x.sum(dim=1)
        inputs = torch.rand(4, 4)
        v = torch.ones(4, 4)
        res = autogradF.jvp(reducer, inputs, v)
        self._assert_same_struct(res[1], res[0])
        self.assertIsNone(res[0].grad_fn)
        self.assertIsNone(res[1].grad_fn)

        def adder(x, y):
            return 2 * x + 3 * y

        inputs = (torch.rand(2), torch.rand(2))
        v = (torch.ones(2), torch.ones(2))
        out, jvp_val = autogradF.jvp(adder, inputs, v)
        self._assert_same_struct(jvp_val, out)
        self.assertIsNone(out.grad_fn)
        self.assertIsNone(jvp_val[0].grad_fn)
        self.assertIsNone(jvp_val[1].grad_fn)

        def adder(x, y):
            return 2 * x + 3 * y, x + y

        inputs = (torch.rand(2), torch.rand(2))
        v = (torch.tensor([1., 0.]), torch.tensor([1., 0.]))
        out, jvp_val = autogradF.jvp(adder, inputs, v)
        self._assert_same_struct(jvp_val, out)
        self.assertIsNone(out[0].grad_fn)
        self.assertIsNone(out[1].grad_fn)
        self.assertIsNone(jvp_val[0].grad_fn)
        self.assertIsNone(jvp_val[1].grad_fn)

    def test_jvp_scalar(self):
        def reducer(x):
            return x.sum()
        inputs = torch.rand(4, 4)
        v = torch.ones(4, 4)
        res = autogradF.jvp(reducer, inputs, v)
        self._assert_same_struct(res[0], torch.zeros([]))
        self._assert_same_struct(res[1], res[0])

        def expander(x):
            return x.unsqueeze(0).repeat(4)
        inputs = torch.rand([])
        v = torch.ones([])
        res = autogradF.jvp(expander, inputs, v)
        self._assert_same_struct(res[0], torch.zeros(4))
        self._assert_same_struct(res[1], res[0])

        res = autogradF.jvp(expander, inputs)
        self._assert_same_struct(res[0], torch.zeros(4))
        self._assert_same_struct(res[1], res[0])

    def test_jvp_create_graph(self):
        def reducer(x):
            return x.sum(dim=1)
        inputs = torch.rand(2, 2)
        v = torch.ones(2, 2)

        inputs.requires_grad_()
        v.requires_grad_()
        res = autogradF.jvp(reducer, inputs, v, create_graph=True)
        self._assert_same_struct(res[1], res[0])
        self.assertIsNotNone(res[0].grad_fn)
        self.assertIsNotNone(res[1].grad_fn)

        gradcheck(lambda inp, v: autogradF.jvp(reducer, inp, v, create_graph=True), (inputs, v))
        gradgradcheck(lambda inp, v: autogradF.jvp(reducer, inp, v, create_graph=True), (inputs, v))

        def adder(x, y):
            return 2 * x + 3 * y, x * y

        inputs = (torch.rand(2, requires_grad=True), torch.rand(2, requires_grad=True))
        v = (torch.tensor([1., 0.], requires_grad=True), torch.tensor([1., 0.], requires_grad=True))

        gradcheck(lambda *args: autogradF.jvp(adder, args[:2], args[2:], create_graph=True)[1], inputs + v)
        gradgradcheck(lambda *args: autogradF.jvp(adder, args[:2], args[2:], create_graph=True)[1], inputs + v)

        def foo(*args):
            x, y = args[:2]
            v = args[2:]

            x = x.cos()
            val, grad = autogradF.jvp(adder, (x, y), v, create_graph=True)

            return val[0].exp() + val[1].exp() + grad[0].exp() + grad[1].exp() + x.exp() + y.exp()

        gradcheck(foo, inputs + v)
        gradgradcheck(foo, inputs + v)

    def _test_construct_standard_basis_for(self, inputs):
        numels = tuple(tensor.numel() for tensor in inputs)
        results = autogradF._construct_standard_basis_for(inputs, numels)
        for result, inp in zip(results, inputs):
            self.assertEqual(result.dtype, inp.dtype)
            self.assertEqual(result.device, inp.device)
        results = torch.cat([result.to(device='cpu', dtype=torch.float)
                             for result in results], dim=1)
        expected = torch.eye(results[0].shape[0], dtype=torch.float)
        self.assertEqual(results, expected)

    def test_construct_standard_basis_for(self):
        test_cases = [
            (torch.randn(2, 3),),
            (torch.randn(1),),
            (torch.randn([]),),
            (torch.randn(1), torch.randn([]), torch.randn([])),
            (torch.randn(2), torch.randn(3), torch.randn([])),
            (torch.randn(2), torch.randn([]), torch.randn(3)),
            (torch.randn(2, 3), torch.randn(3), torch.randn(3, 4, 2)),
            (torch.randn(2, dtype=torch.float64), torch.randn(3, dtype=torch.float32)),
        ]

        for inputs in test_cases:
            self._test_construct_standard_basis_for(inputs)

    @unittest.skipIf(not TEST_CUDA, "test requires CUDA")
    def test_construct_standard_basis_for_cuda(self):
        test_cases = [
            (torch.randn(2), torch.randn(3, device='cuda')),
            (torch.randn(3, device='cuda'), torch.randn(2)),
        ]

        for inputs in test_cases:
            self._test_construct_standard_basis_for(inputs)

    def _test_vectorize_raises_no_warnings(self, api):
        # vmap is an experimental prototype. When someone calls torch.vmap,
        # it raises a python warning. This test checks that
        # autogradF.{jacobian, hessian} don't raise that experimental prototype
        # warning; it is not nice for a public-facing API to raise a warning
        # no matter how it is called.
        def foo(a):
            return (a ** 2).sum()

        x = torch.randn(3)
        with warnings.catch_warnings(record=True) as wa:
            result = api(foo, x, vectorize=True)
        self.assertEqual(len(wa), 0)

    def test_jacobian_vectorize_raises_no_warnings(self):
        return self._test_vectorize_raises_no_warnings(autogradF.jacobian)

    def test_hessian_vectorize_raises_no_warnings(self):
        return self._test_vectorize_raises_no_warnings(autogradF.hessian)

    def _test_jacobian_err_check(self, vectorize):
        def foo(a):
            return 3 * a.narrow(0, 0, 3)

        def bar(a):
            return 3 * a.narrow(0, 0, 3), "bar"

        inp = torch.rand(4)
        with self.assertRaisesRegex(TypeError, "The inputs given to jacobian must be either a Tensor"):
            res = autogradF.jacobian(foo, (inp, 2), vectorize=vectorize)

        with self.assertRaisesRegex(TypeError, "The outputs of the user-provided function given to jacobian must"):
            res = autogradF.jacobian(bar, inp, vectorize=vectorize)

        res = autogradF.jacobian(foo, inp, vectorize=vectorize)
        self._assert_interleaved_struct(res, foo(inp), inp)

        def foo(a, b):
            return b, 3 * a.narrow(0, 0, 3)

        inp = (torch.rand(4), torch.rand(5))

        res = autogradF.jacobian(foo, inp, vectorize=vectorize)
        self._assert_interleaved_struct(res, foo(*inp), inp)

    def test_jacobian_err_check(self):
        return self._test_jacobian_err_check(vectorize=False)

    def test_jacobian_err_check_vectorize(self):
        return self._test_jacobian_err_check(vectorize=True)

    def test_jacobian_err_check_strict(self):
        def foo(a):
            return a.detach()

        def bar(a):
            # Make a non-leaf Tensor that requires_grad but that is not connected to the input
            return a.long().float().requires_grad_().clone()

        inp = torch.rand(4)
        with self.assertRaisesRegex(RuntimeError, "Output 0 of the user-provided function does not require gradients."):
            res = autogradF.jacobian(foo, inp, strict=True)
        res = autogradF.jacobian(foo, inp, strict=False)
        self._assert_interleaved_struct(res, foo(inp), inp)
        self.assertEqual(res.abs().sum(), 0.)

        with self.assertRaisesRegex(RuntimeError, "Output 0 of the user-provided function is independent of input 0."):
            res = autogradF.jacobian(bar, inp, strict=True)
        res = autogradF.jacobian(bar, inp, strict=False)
        self._assert_interleaved_struct(res, foo(inp), inp)
        self.assertEqual(res.abs().sum(), 0.)

        # The Jacobian does not depend on the input
        def foo(a):
            return a.clone()

        inp.requires_grad_()
        with self.assertRaisesRegex(RuntimeError, "jacobian of the user-provided function is independent of input 0."):
            res = autogradF.jacobian(foo, inp, create_graph=True, strict=True)
        res = autogradF.jacobian(foo, inp, create_graph=True, strict=False)
        self._assert_interleaved_struct(res, inp, inp)
        self.assertEqual(res, torch.eye(4))

    def test_jacobian_err_check_strict_vectorize(self):
        def foo(x):
            return x

        inp = torch.rand(4)
        with self.assertRaisesRegex(RuntimeError, "not supported together"):
            res = autogradF.jacobian(foo, inp, strict=True, vectorize=True)

    def test_jacobian_no_grad(self):
        def exp_reducer(x):
            return x.exp().sum(dim=1)

        inputs = torch.rand(4, 4)
        with torch.no_grad():
            res = autogradF.jacobian(exp_reducer, inputs)
        self.assertIsNone(res.grad_fn)
        self.assertNotEqual(res, torch.zeros(4, 4))

        with torch.no_grad():
            res = autogradF.jacobian(exp_reducer, inputs, create_graph=True)
        self.assertIsNotNone(res.grad_fn)
        self.assertNotEqual(res, torch.zeros(4, 4))

    def _test_jacobian_output(self, vectorize):
        def exp_reducer(x):
            return x.exp().sum(dim=1)

        inputs = torch.rand(4, 4)
        res = autogradF.jacobian(exp_reducer, inputs, vectorize=vectorize)
        self._assert_interleaved_struct(res, exp_reducer(inputs), inputs)
        self.assertIsNone(res.grad_fn)

        def identity(x):
            return x.clone()

        inputs = torch.rand(4)
        res = autogradF.jacobian(identity, inputs, vectorize=vectorize)
        self._assert_interleaved_struct(res, identity(inputs), inputs)
        self.assertIsNone(res.grad_fn)
        self.assertEqual(res, torch.eye(4))

        def add_exp_reducer(x, y):
            return (x + y.exp()).sum(dim=1)

        inputs = (torch.rand(4, 4), torch.rand(4, 4))
        res = autogradF.jacobian(add_exp_reducer, inputs, vectorize=vectorize)
        self._assert_interleaved_struct(res, add_exp_reducer(*inputs), inputs)
        self.assertIsNone(res[0].grad_fn)
        self.assertIsNone(res[1].grad_fn)

    def test_jacobian_output(self):
        self._test_jacobian_output(vectorize=False)

    def test_jacobian_output_vectorize(self):
        self._test_jacobian_output(vectorize=True)

    def _test_jacobian_scalar(self, vectorize):
        def reducer(x):
            return x.sum()
        inputs = torch.rand(4, 4)
        res = autogradF.jacobian(reducer, inputs, vectorize=vectorize)
        self._assert_same_struct(res, inputs)

        def expander(x):
            return x.unsqueeze(0).repeat(4)
        inputs = torch.rand([])
        res = autogradF.jacobian(expander, inputs, vectorize=vectorize)
        self._assert_same_struct(res, torch.zeros(4))

    def test_jacobian_scalar(self):
        self._test_jacobian_scalar(vectorize=False)

    def test_jacobian_scalar_vectorize(self):
        self._test_jacobian_scalar(vectorize=True)

    def _test_jacobian_create_graph(self, vectorize):
        def exp_reducer(x):
            return x.exp().sum(dim=1)

        inputs = torch.rand(4, 4, requires_grad=True)
        res = autogradF.jacobian(exp_reducer, inputs, create_graph=True, vectorize=vectorize)
        self._assert_interleaved_struct(res, exp_reducer(inputs), inputs)
        self.assertIsNotNone(res.grad_fn)

        gradcheck(lambda inp: autogradF.jacobian(exp_reducer, inp, create_graph=True, vectorize=vectorize), inputs)
        gradgradcheck(lambda inp: autogradF.jacobian(exp_reducer, inp, create_graph=True, vectorize=vectorize), inputs)

        def add_exp_reducer(x, y):
            return (x + y).exp().sum(dim=1)

        inputs = (torch.rand(4, 4, requires_grad=True), torch.rand(4, 4, requires_grad=True))
        res = autogradF.jacobian(add_exp_reducer, inputs, create_graph=True, vectorize=vectorize)
        self._assert_interleaved_struct(res, add_exp_reducer(*inputs), inputs)
        self.assertIsNotNone(res[0].grad_fn)
        self.assertIsNotNone(res[1].grad_fn)

        gradcheck(lambda *inp: autogradF.jacobian(add_exp_reducer, inp, create_graph=True, vectorize=vectorize), inputs)
        gradgradcheck(lambda *inp: autogradF.jacobian(add_exp_reducer, inp, create_graph=True, vectorize=vectorize), inputs)

        def foo(x, y):
            x = x.cos()
            val, jac = autogradF.jacobian(add_exp_reducer, (x, y), create_graph=True, vectorize=vectorize)

            res = val[0].exp().sum() + val[1].exp().sum() + jac[0].exp().sum()
            res = res + jac[1].exp().sum() + x.exp().sum() + y.exp().sum()
            return res

        gradcheck(foo, inputs)
        gradgradcheck(foo, inputs)

    def test_jacobian_create_graph(self):
        self._test_jacobian_create_graph(vectorize=False)

    def test_jacobian_create_graph_vectorize(self):
        self._test_jacobian_create_graph(vectorize=True)

    def _check_jacobian_vectorize_correctness(self, f, inputs):
        expected = autogradF.jacobian(f, inputs, vectorize=False)
        result = autogradF.jacobian(f, inputs, vectorize=True)
        self.assertEqual(result, expected)

    def test_jacobian_vectorize_correctness_simple(self):
        def f(x):
            return 3 * x ** 2

        x = torch.randn(2, 3, 5)
        self._check_jacobian_vectorize_correctness(f, x)

    def test_jacobian_vectorize_correctness_multi_input(self):
        def f(x, y):
            return (x.cos() * x) @ y.sin()

        x = torch.randn(2, 3)
        y = torch.randn(3, 5)
        self._check_jacobian_vectorize_correctness(f, (x, y))

    def test_jacobian_vectorize_correctness_multi_input_multi_output(self):
        def f(x, y):
            return (x * x) @ y, x @ (x.sum(1) * y), y.sum()

        x = torch.randn(5, 3)
        y = torch.randn(3, 5)
        self._check_jacobian_vectorize_correctness(f, (x, y))

    def test_jacobian_vectorize_correctness_unrelated_outputs(self):
        def f(x, y):
            return x, y, x, y

        x = torch.randn(2)
        y = torch.randn(3)
        self._check_jacobian_vectorize_correctness(f, (x, y))

    def test_jacobian_vectorize_correctness_zero_dim(self):
        # zero-dim output
        def f(x, y):
            return x.sum(), y.sum(), x * y

        x = torch.randn(3)
        y = torch.randn(3)
        self._check_jacobian_vectorize_correctness(f, (x, y))

        # zero-dim input
        def g(x):
            return torch.stack([x, x, x])

        x = torch.randn([])
        self._check_jacobian_vectorize_correctness(g, x)

        # Mixed zero-dim input / zero-dim output
        def h(x, y):
            return y.sum(), x * y

        x = torch.randn([])
        y = torch.randn(1)
        self._check_jacobian_vectorize_correctness(h, (x, y))

    @unittest.skipIf(not TEST_CUDA, "test requires CUDA")
    def test_jacobian_vectorize_correctness_different_devices(self):
        def f(x, y):
            return x * y, (x * y).cuda()

        x = torch.randn(3)
        y = torch.randn(3)
        self._check_jacobian_vectorize_correctness(f, (x, y))

    def test_jacobian_vectorize_correctness_different_dtype(self):
        def f(x, y):
            return (x * y).float(), (x * y).double()

        x = torch.randn(3)
        y = torch.randn(3)
        self._check_jacobian_vectorize_correctness(f, (x, y))

    def _check_hessian_vectorize_correctness(self, f, inputs):
        expected = autogradF.hessian(f, inputs, vectorize=False)
        result = autogradF.hessian(f, inputs, vectorize=True)
        self.assertEqual(result, expected)

    def test_hessian_vectorize_correctness_simple(self):
        def f(x):
            return (3 * x ** 2).sum()

        x = torch.randn(2, 3, 5)
        self._check_hessian_vectorize_correctness(f, x)

    def test_hessian_vectorize_correctness_multi_input(self):
        def f(x, y, z):
            return ((x.relu() * x) @ y.sin() @ z).sum()

        x = torch.randn(2, 3)
        y = torch.randn(3, 5)
        z = torch.randn(5, 5)
        self._check_hessian_vectorize_correctness(f, (x, y, z))

    def test_hessian_vectorize_correctness_unrelated_outputs(self):
        # output unrelated to one input
        def f(x, y):
            return (x ** 2).sum()

        x = torch.randn(2)
        y = torch.randn(3)
        self._check_hessian_vectorize_correctness(f, (x, y))

        # output unrelated to all inputs
        def f(x, y):
            return torch.randn([])

        x = torch.randn(2)
        y = torch.randn(3)
        self._check_hessian_vectorize_correctness(f, (x, y))

    def _test_hessian_err_check(self, vectorize):
        def foo(a):
            return 3 * a.narrow(0, 0, 3).exp().sum()

        def bar(a):
            return 3 * a.narrow(0, 0, 3), "bar"

        def bar2(a):
            return 3 * a.narrow(0, 0, 3)

        def bar3(a):
            return 3 * a.narrow(0, 0, 3), 3 * a.narrow(0, 0, 3)

        inp = torch.rand(4)
        with self.assertRaisesRegex(TypeError, "The inputs given to hessian must be either a Tensor"):
            res = autogradF.hessian(foo, (inp, 2), vectorize=vectorize)

        with self.assertRaisesRegex(TypeError, "The outputs of the user-provided function given to hessian must"):
            res = autogradF.hessian(bar, inp, vectorize=vectorize)

        err_msg_out = "The Tensor returned by the function given to hessian should contain a single element"
        with self.assertRaisesRegex(RuntimeError, err_msg_out):
            res = autogradF.hessian(bar2, inp, vectorize=vectorize)

        with self.assertRaisesRegex(RuntimeError, "The function given to hessian should return a single Tensor"):
            res = autogradF.hessian(bar3, inp, vectorize=vectorize)

        res = autogradF.hessian(foo, inp, vectorize=vectorize)
        self._assert_interleaved_struct(res, inp, inp)

        def foo(a, b):
            return (3 * b.narrow(0, 0, 3) * a.narrow(0, 0, 3)).sum()

        inp = (torch.rand(4), torch.rand(5))

        res = autogradF.hessian(foo, inp, vectorize=vectorize)
        self._assert_interleaved_struct(res, inp, inp)

    def test_hessian_err_check(self):
        self._test_hessian_err_check(vectorize=False)

    def test_hessian_err_check_vectorize(self):
        self._test_hessian_err_check(vectorize=True)

    def test_hessian_err_check_strict(self):
        def foo(a):
            return a.detach().sum()

        def bar(a):
            # Make a non-leaf Tensor that requires_grad but that is not connected to the input
            return a.long().float().requires_grad_().clone().sum()

        def bar2(a):
            # A Linear function for which the jacobian is independent of the input
            return (3 * a).sum()

        inp = torch.rand(4)
        with self.assertRaisesRegex(RuntimeError, "Output 0 of the user-provided function does not require gradients."):
            res = autogradF.hessian(foo, inp, strict=True)
        res = autogradF.hessian(foo, inp, strict=False)
        self._assert_interleaved_struct(res, inp, inp)
        self.assertEqual(res.abs().sum(), 0.)

        with self.assertRaisesRegex(RuntimeError, "jacobian of the user-provided function with respect to input 0"):
            res = autogradF.hessian(bar, inp, strict=True)
        res = autogradF.hessian(bar, inp, strict=False)
        self._assert_interleaved_struct(res, inp, inp)
        self.assertEqual(res.abs().sum(), 0.)

        with self.assertRaisesRegex(RuntimeError, "jacobian of the user-provided function with respect to input 0 is"):
            res = autogradF.hessian(bar2, inp, strict=True)
        res = autogradF.hessian(bar2, inp, strict=False)
        self._assert_interleaved_struct(res, inp, inp)
        self.assertEqual(res.abs().sum(), 0.)

    def test_hessian_err_check_strict_vectorize(self):
        def foo(x):
            return (x ** 3).sum()

        inp = torch.rand(4)
        with self.assertRaisesRegex(RuntimeError, "not supported together"):
            res = autogradF.hessian(foo, inp, strict=True, vectorize=True)

    def test_hessian_no_grad(self):
        def pow_reducer(x):
            return x.pow(3).sum()

        inputs = torch.rand(2, 2)
        with torch.no_grad():
            res = autogradF.hessian(pow_reducer, inputs)
        self.assertIsNone(res[0][0].grad_fn)
        self.assertIsNone(res[0][1].grad_fn)
        self.assertIsNone(res[1][0].grad_fn)
        self.assertIsNone(res[1][1].grad_fn)
        self.assertNotEqual(res, torch.zeros(2, 2, 2))

        with torch.no_grad():
            res = autogradF.hessian(pow_reducer, inputs, create_graph=True)
        self.assertIsNotNone(res[0][0].grad_fn)
        self.assertIsNotNone(res[0][1].grad_fn)
        self.assertIsNotNone(res[1][0].grad_fn)
        self.assertIsNotNone(res[1][1].grad_fn)
        self.assertNotEqual(res, torch.zeros(2, 2, 2))


    def _test_hessian_output(self, vectorize):
        def pow_reducer(x):
            return x.pow(3).sum()

        inputs = torch.rand(2, 2)
        res = autogradF.hessian(pow_reducer, inputs, vectorize=vectorize)
        self._assert_interleaved_struct(res, inputs, inputs)
        self.assertIsNone(res.grad_fn)

        def add_pow_reducer(x, y):
            return (x + y).pow(3).sum()

        inputs = (torch.rand(2, 2), torch.rand(2, 2))
        res = autogradF.hessian(add_pow_reducer, inputs, vectorize=vectorize)
        self._assert_interleaved_struct(res, inputs, inputs)
        self.assertIsNone(res[0][0].grad_fn)
        self.assertIsNone(res[0][1].grad_fn)
        self.assertIsNone(res[1][0].grad_fn)
        self.assertIsNone(res[1][1].grad_fn)

    def test_hessian_output(self):
        self._test_hessian_output(vectorize=False)

    def test_hessian_output_vectorize(self):
        self._test_hessian_output(vectorize=True)

    def _test_hessian_scalar(self, vectorize):
        def reducer(x):
            return x.sum()
        inputs = torch.rand(4, 4)
        res = autogradF.hessian(reducer, inputs, vectorize=vectorize)
        self._assert_interleaved_struct(res, inputs, inputs)

        inputs = torch.rand([])
        res = autogradF.hessian(reducer, inputs, vectorize=vectorize)
        self._assert_same_struct(res, inputs)

        def bad_reducer(x):
            return x.sum().view(1, 1, 1)
        inputs = torch.rand(4, 4)
        res = autogradF.hessian(bad_reducer, inputs, vectorize=vectorize)
        self._assert_interleaved_struct(res, inputs, inputs)

    def test_hessian_scalar(self):
        return self._test_hessian_scalar(vectorize=False)

    def test_hessian_scalar_vectorize(self):
        return self._test_hessian_scalar(vectorize=True)

    def _test_hessian_create_graph(self, vectorize):
        def pow_reducer(x):
            return x.pow(3).sum()

        inputs = torch.rand(2, 2, requires_grad=True)
        res = autogradF.hessian(pow_reducer, inputs, create_graph=True, vectorize=vectorize)
        self._assert_interleaved_struct(res, inputs, inputs)
        self.assertIsNotNone(res.grad_fn)

        gradcheck(lambda inp: autogradF.hessian(pow_reducer, inp, create_graph=True, vectorize=vectorize), inputs)
        gradgradcheck(lambda inp: autogradF.hessian(pow_reducer, inp, create_graph=True, vectorize=vectorize), inputs)

        def add_pow_reducer(x, y):
            return (x + y).pow(3).sum()

        inputs = (torch.rand(2, 2, requires_grad=True), torch.rand(2, 2, requires_grad=True))
        res = autogradF.hessian(add_pow_reducer, inputs, create_graph=True, vectorize=vectorize)
        self._assert_interleaved_struct(res, inputs, inputs)
        self.assertIsNotNone(res[0][0].grad_fn)
        self.assertIsNotNone(res[0][1].grad_fn)
        self.assertIsNotNone(res[1][0].grad_fn)
        self.assertIsNotNone(res[1][1].grad_fn)

        def flatten(inp):
            return tuple(el_lvl2 for el_lvl1 in inp for el_lvl2 in el_lvl1)

        gradcheck(lambda *inp: flatten(autogradF.hessian(add_pow_reducer, inp, create_graph=True, vectorize=vectorize)), inputs)
        gradgradcheck(lambda *inp: flatten(autogradF.hessian(add_pow_reducer, inp, create_graph=True, vectorize=vectorize)), inputs)

        def foo(x, y):
            x = x.cos()
            val, hess = autogradF.hessian(add_pow_reducer, (x, y), create_graph=True, vectorize=vectorize)

            res = val[0].cos().sum() + val[1].cos().sum() + hess[0].cos().sum()
            res = res + hess[1].cos().sum() + x.cos().sum() + y.cos().sum()
            return res

        gradcheck(foo, inputs)
        gradgradcheck(foo, inputs)

    def test_hessian_create_graph(self):
        self._test_hessian_create_graph(vectorize=False)

    def test_hessian_create_graph_vectorize(self):
        self._test_hessian_create_graph(vectorize=True)

    def test_vhp_err_check(self):
        def foo(a):
            return 3 * a.narrow(0, 0, 3).exp().sum()

        def bar(a):
            return 3 * a.narrow(0, 0, 3), "bar"

        def bar2(a):
            return 3 * a.narrow(0, 0, 3)

        inp = torch.rand(4)
        v = torch.rand(4)
        with self.assertRaisesRegex(TypeError, "The inputs given to vhp must be either a Tensor"):
            res = autogradF.vhp(foo, (inp, 2), v)

        with self.assertRaisesRegex(TypeError, "The outputs of the user-provided function given to vhp must"):
            res = autogradF.vhp(bar, inp, v)

        err_msg_out = "The Tensor returned by the function given to vhp should contain a single element"
        with self.assertRaisesRegex(RuntimeError, err_msg_out):
            res = autogradF.vhp(bar2, inp, v)

        with self.assertRaisesRegex(RuntimeError, "v has invalid size:"):
            res = autogradF.vhp(foo, inp, torch.rand(5))

        with self.assertRaisesRegex(TypeError, "The v given to vhp must be either a Tensor or a tuple of Tensors"):
            res = autogradF.vhp(foo, inp, (v, 2))

        res = autogradF.vhp(foo, inp, v)
        self._assert_same_struct(res[1], inp)

        def foo(a, b):
            return (3 * b.narrow(0, 0, 3) * a.narrow(0, 0, 3)).sum()

        inp = (torch.rand(4), torch.rand(5))
        v = (torch.rand(4), torch.rand(5))

        res = autogradF.vhp(foo, inp, v)
        self._assert_same_struct(res[1], inp)

    def test_vhp_err_check_strict(self):
        def foo(a):
            return a.detach().sum()

        def bar(a):
            # Make a non-leaf Tensor that requires_grad but that is not connected to the input
            return a.long().float().requires_grad_().clone().sum()

        def bar2(a):
            # A Linear function for which the jacobian is independent of the input
            return (3 * a).sum()

        inp = torch.rand(4)
        v = torch.rand(4)
        with self.assertRaisesRegex(RuntimeError, "Output 0 of the user-provided function does not require gradients."):
            res = autogradF.vhp(foo, inp, v, strict=True)
        res = autogradF.vhp(foo, inp, v, strict=False)
        self._assert_same_struct(res[1], inp)
        self.assertEqual(res[1].abs().sum(), 0.)

        with self.assertRaisesRegex(RuntimeError, "The output of the user-provided function is independent of input 0"):
            res = autogradF.vhp(bar, inp, v, strict=True)
        res = autogradF.vhp(bar, inp, v, strict=False)
        self._assert_same_struct(res[1], inp)
        self.assertEqual(res[1].abs().sum(), 0.)

        with self.assertRaisesRegex(RuntimeError, "jacobian of the user-provided function with respect to input 0 is"):
            res = autogradF.vhp(bar2, inp, v, strict=True)
        res = autogradF.vhp(bar2, inp, v, strict=False)
        self._assert_same_struct(res[1], inp)
        self.assertEqual(res[1].abs().sum(), 0.)

    def test_vhp_no_grad(self):
        def reducer(x):
            return x.exp().sum()
        inputs = torch.rand(4, 4)
        v = torch.ones(4, 4)
        with torch.no_grad():
            res = autogradF.vhp(reducer, inputs, v)
        self.assertIsNone(res[0].grad_fn)
        self.assertIsNone(res[1].grad_fn)
        self.assertNotEqual(res[1], torch.zeros(4, 4))

        with torch.no_grad():
            res = autogradF.vhp(reducer, inputs, v, create_graph=True)
        self.assertIsNotNone(res[0].grad_fn)
        self.assertIsNotNone(res[1].grad_fn)
        self.assertNotEqual(res[1], torch.zeros(4, 4))

    def test_vhp_output(self):
        def foo(a):
            return 3 * a.narrow(0, 0, 3).exp().sum()

        inputs = torch.rand(4, 4)
        v = torch.ones(4, 4)
        res = autogradF.vhp(foo, inputs, v)
        self._assert_same_struct(res[1], inputs)
        self.assertIsNone(res[0].grad_fn)
        self.assertIsNone(res[1].grad_fn)

        def bar(a, b):
            return (a + 3 * b.narrow(0, 0, 3)).exp().sum()

        inputs = (torch.rand(3), torch.rand(4))
        v = (torch.ones(3), torch.ones(4))
        out, vhp_val = autogradF.vhp(bar, inputs, v)
        self._assert_same_struct(vhp_val, inputs)
        self.assertIsNone(out.grad_fn)
        self.assertIsNone(vhp_val[0].grad_fn)
        self.assertIsNone(vhp_val[1].grad_fn)

    def test_vhp_scalar(self):
        def reducer(x):
            return x.sum()
        inputs = torch.rand(4, 4)
        v = torch.ones(4, 4)
        res = autogradF.vhp(reducer, inputs, v)
        self._assert_same_struct(res[1], inputs)

        inputs = torch.rand([])
        v = torch.rand([])
        res = autogradF.vhp(reducer, inputs, v)
        self._assert_same_struct(res[1], inputs)

        res = autogradF.vhp(reducer, inputs)
        self._assert_same_struct(res[1], inputs)

        def bad_reducer(x):
            return x.sum().view(1, 1, 1)
        inputs = torch.rand(4, 4)
        v = torch.rand(4, 4)
        res = autogradF.vhp(bad_reducer, inputs, v)
        self._assert_same_struct(res[1], inputs)

    def test_vhp_create_graph(self):
        def foo(a):
            return 3 * a.narrow(0, 0, 3).exp().sum()

        inputs = torch.rand(4, 4, requires_grad=True)
        v = torch.ones(4, 4, requires_grad=True)
        res = autogradF.vhp(foo, inputs, v, create_graph=True)
        self._assert_same_struct(res[1], inputs)
        self.assertIsNotNone(res[0].grad_fn)
        self.assertIsNotNone(res[1].grad_fn)

        gradcheck(lambda inp, v: autogradF.vhp(foo, inp, v, create_graph=True), (inputs, v))
        gradgradcheck(lambda inp, v: autogradF.vhp(foo, inp, v, create_graph=True), (inputs, v))

        def bar(a, b):
            return (a + 3 * b.narrow(0, 0, 3)).exp().sum()

        inputs = (torch.rand(3, requires_grad=True), torch.rand(4, requires_grad=True))
        v = (torch.ones(3, requires_grad=True), torch.ones(4, requires_grad=True))
        out, vhp_val = autogradF.vhp(bar, inputs, v, create_graph=True)
        self._assert_same_struct(vhp_val, inputs)
        self.assertIsNotNone(out.grad_fn)
        self.assertIsNotNone(vhp_val[0].grad_fn)
        self.assertIsNotNone(vhp_val[1].grad_fn)

        gradcheck(lambda *args: autogradF.vhp(bar, args[:2], args[2:], create_graph=True)[1], inputs + v)
        gradgradcheck(lambda *args: autogradF.vhp(bar, args[:2], args[2:], create_graph=True)[1], inputs + v)

        def foo(*args):
            x, y = args[:2]
            v = args[2:]

            x = x.cos()
            val, grad = autogradF.vhp(bar, (x, y), v, create_graph=True)

            return val.cos() + grad[0].cos().sum() + grad[1].cos() + x.cos().sum() + y.cos()

        gradcheck(foo, inputs + v)
        gradgradcheck(foo, inputs + v)

    def test_hvp_err_check(self):
        def foo(a):
            return 3 * a.narrow(0, 0, 3).exp().sum()

        def bar(a):
            return 3 * a.narrow(0, 0, 3), "bar"

        def bar2(a):
            return 3 * a.narrow(0, 0, 3)

        inp = torch.rand(4)
        v = torch.rand(4)
        res = autogradF.hvp(foo, inp, v)
        with self.assertRaisesRegex(TypeError, "The inputs given to hvp must be either a Tensor"):
            res = autogradF.hvp(foo, (inp, 2), v)

        with self.assertRaisesRegex(TypeError, "The outputs of the user-provided function given to hvp must"):
            res = autogradF.hvp(bar, inp, v)

        err_msg_out = "The Tensor returned by the function given to hvp should contain a single element"
        with self.assertRaisesRegex(RuntimeError, err_msg_out):
            res = autogradF.hvp(bar2, inp, v)

        with self.assertRaisesRegex(RuntimeError, "v has invalid size:"):
            res = autogradF.hvp(foo, inp, torch.rand(5))

        with self.assertRaisesRegex(TypeError, "The v given to hvp must be either a Tensor or a tuple of Tensors"):
            res = autogradF.hvp(foo, inp, (v, 2))

        res = autogradF.hvp(foo, inp, v)
        self._assert_same_struct(res[1], inp)

        def foo(a, b):
            return (3 * b.narrow(0, 0, 3) * a.narrow(0, 0, 3)).sum()

        inp = (torch.rand(4), torch.rand(5))
        v = (torch.rand(4), torch.rand(5))

        res = autogradF.hvp(foo, inp, v)
        self._assert_same_struct(res[1], inp)

    def test_hvp_err_check_strict(self):
        def foo(a):
            return a.detach().sum()

        def bar(a):
            # Make a non-leaf Tensor that requires_grad but that is not connected to the input
            return a.long().float().requires_grad_().clone().sum()

        def bar2(a):
            # A Linear function for which the jacobian is independent of the input
            return (3 * a).sum()

        inp = torch.rand(4)
        v = torch.rand(4)
        with self.assertRaisesRegex(RuntimeError, "Output 0 of the user-provided function does not require gradients."):
            res = autogradF.hvp(foo, inp, v, strict=True)
        res = autogradF.hvp(foo, inp, v, strict=False)
        self._assert_same_struct(res[1], inp)
        self.assertEqual(res[1].abs().sum(), 0.)

        with self.assertRaisesRegex(RuntimeError, "The output of the user-provided function is independent of input 0"):
            res = autogradF.hvp(bar, inp, v, strict=True)
        res = autogradF.hvp(bar, inp, v, strict=False)
        self._assert_same_struct(res[1], inp)
        self.assertEqual(res[1].abs().sum(), 0.)

        with self.assertRaisesRegex(RuntimeError, "jacobian of the user-provided function with respect to input 0 is"):
            res = autogradF.hvp(bar2, inp, v, strict=True)
        res = autogradF.hvp(bar2, inp, v, strict=False)
        self._assert_same_struct(res[1], inp)
        self.assertEqual(res[1].abs().sum(), 0.)

    def test_hvp_no_grad(self):
        def reducer(x):
            return x.exp().sum()
        inputs = torch.rand(4, 4)
        v = torch.ones(4, 4)
        with torch.no_grad():
            res = autogradF.hvp(reducer, inputs, v)
        self.assertIsNone(res[0].grad_fn)
        self.assertIsNone(res[1].grad_fn)
        self.assertNotEqual(res[1], torch.zeros(4, 4))

        with torch.no_grad():
            res = autogradF.hvp(reducer, inputs, v, create_graph=True)
        self.assertIsNotNone(res[0].grad_fn)
        self.assertIsNotNone(res[1].grad_fn)
        self.assertNotEqual(res[1], torch.zeros(4, 4))

    def test_hvp_output(self):
        def foo(a):
            return 3 * a.narrow(0, 0, 3).exp().sum()

        inputs = torch.rand(4, 4)
        v = torch.ones(4, 4)
        res = autogradF.hvp(foo, inputs, v)
        self._assert_same_struct(res[1], inputs)
        self.assertIsNone(res[0].grad_fn)
        self.assertIsNone(res[1].grad_fn)

        def bar(a, b):
            return (a + 3 * b.narrow(0, 0, 3)).exp().sum()

        inputs = (torch.rand(3), torch.rand(4))
        v = (torch.ones(3), torch.ones(4))
        out, hvp_val = autogradF.hvp(bar, inputs, v)
        self._assert_same_struct(hvp_val, inputs)
        self.assertIsNone(out.grad_fn)
        self.assertIsNone(hvp_val[0].grad_fn)
        self.assertIsNone(hvp_val[1].grad_fn)

    def test_hvp_scalar(self):
        def reducer(x):
            return x.exp().sum()
        inputs = torch.rand(4, 4)
        v = torch.ones(4, 4)
        res = autogradF.hvp(reducer, inputs, v)
        self._assert_same_struct(res[1], inputs)

        inputs = torch.rand([])
        v = torch.rand([])
        res = autogradF.hvp(reducer, inputs, v)
        self._assert_same_struct(res[1], inputs)

        res = autogradF.hvp(reducer, inputs)
        self._assert_same_struct(res[1], inputs)

        def bad_reducer(x):
            return x.exp().sum().view(1, 1, 1)
        inputs = torch.rand(4, 4)
        v = torch.rand(4, 4)
        res = autogradF.hvp(bad_reducer, inputs, v)
        self._assert_same_struct(res[1], inputs)

    def test_hvp_create_graph(self):
        def foo(a):
            return 3 * a.narrow(0, 0, 3).exp().sum()

        inputs = torch.rand(4, 4, requires_grad=True)
        v = torch.ones(4, 4, requires_grad=True)
        res = autogradF.hvp(foo, inputs, v, create_graph=True)
        self._assert_same_struct(res[1], inputs)
        self.assertIsNotNone(res[0].grad_fn)
        self.assertIsNotNone(res[1].grad_fn)

        gradcheck(lambda inp, v: autogradF.hvp(foo, inp, v, create_graph=True), (inputs, v))
        gradgradcheck(lambda inp, v: autogradF.hvp(foo, inp, v, create_graph=True), (inputs, v))

        def bar(a, b):
            return (a + 3 * b.narrow(0, 0, 3)).exp().sum()

        inputs = (torch.rand(3, requires_grad=True), torch.rand(4, requires_grad=True))
        v = (torch.ones(3, requires_grad=True), torch.ones(4, requires_grad=True))
        out, hvp_val = autogradF.hvp(bar, inputs, v, create_graph=True)
        self._assert_same_struct(hvp_val, inputs)
        self.assertIsNotNone(out.grad_fn)
        self.assertIsNotNone(hvp_val[0].grad_fn)
        self.assertIsNotNone(hvp_val[1].grad_fn)

        gradcheck(lambda *args: autogradF.hvp(bar, args[:2], args[2:], create_graph=True)[1], inputs + v)
        gradgradcheck(lambda *args: autogradF.hvp(bar, args[:2], args[2:], create_graph=True)[1], inputs + v)

        def foo(*args):
            x, y = args[:2]
            v = args[2:]

            x = x.cos()
            val, grad = autogradF.hvp(bar, (x, y), v, create_graph=True)

            return val.cos() + grad[0].cos().sum() + grad[1].cos() + x.cos().sum() + y.cos()

        gradcheck(foo, inputs + v)
        gradgradcheck(foo, inputs + v)

    def test_jacobian_match_vjp_jvp(self):
        def foo(x):
            return x ** 3 + x.sum()

        inputs = torch.rand(4)
        v = torch.rand(4)

        jac = autogradF.jacobian(foo, inputs)
        jvp = autogradF.jvp(foo, inputs, v)[1]
        vjp = autogradF.vjp(foo, inputs, v)[1]

        self.assertEqual(jvp, torch.mm(jac, v.unsqueeze(1)).squeeze(1))
        self.assertEqual(vjp, torch.mm(v.unsqueeze(0), jac).squeeze(0))

    def test_hessian_match_vhp_hvp(self):
        def foo(a):
            return 3 * a.narrow(0, 0, 3).exp().sum()

        inputs = torch.rand(4)
        v = torch.rand(4)

        hes = autogradF.hessian(foo, inputs)
        hvp = autogradF.hvp(foo, inputs, v)[1]
        vhp = autogradF.vhp(foo, inputs, v)[1]

        self.assertEqual(hvp, torch.mm(hes, v.unsqueeze(1)).squeeze(1))
        self.assertEqual(vhp, torch.mm(v.unsqueeze(0), hes).squeeze(0))

class TestAutogradForwardMode(TestCase):
    def test_forward_level_cleanup(self):
        import weakref

        def get_tensor_and_weak_ref():
            # Helper function to get a Tensor and a weak ref that tells us
            # if the c++ version of this Tensor is still alive or not.
            #
            # Create the following reference chain to do so:
            #   - python Tensor t
            #   - c++ Tensor corresponding by t
            #   - c++ Node corresponding to t.grad_fn
            #   - python dict of metadata from this Node
            #   - an object in this dict that we can take a weakref of


            # Create a new Tensor and Node
            t = torch.rand(2, requires_grad=True).clone()
            # Create the metadata dict
            meta_dict = t.grad_fn.metadata
            # Create the object in the dict

            class Foo(object):
                pass
            my_obj = Foo()
            meta_dict[0] = my_obj

            # After exiting this function, the python Tensor t is the only
            # thing keeping ref alive
            ref = weakref.ref(my_obj)
            return t, ref

        # Sanity check that the helper function works as expected
        t, t_ref = get_tensor_and_weak_ref()
        self.assertIsNotNone(t_ref())

        del t
        self.assertIsNone(t_ref())

        # Main test code
        foo = torch.rand(2)

        with fwAD.dual_level():
            tangent, tangent_ref = get_tensor_and_weak_ref()
            self.assertIsNotNone(tangent_ref())

            dual = fwAD.make_dual(foo, tangent)
            self.assertIsNotNone(tangent_ref())

            # Make sure that the tangent we provided has been re-used as is
            self.assertTrue(fwAD.unpack_dual(dual)[1] is tangent)

            # Make sure that dual is keeping the tangent alive
            del tangent
            self.assertIsNotNone(tangent_ref())

            # Make sure that the dual level does not keep the c++
            # version of the tangent alive
            del dual
            self.assertIsNone(tangent_ref())

    def test_size_check(self):
        foo = torch.rand(2)
        tangent = torch.rand(3)

        with fwAD.dual_level():
            with self.assertRaisesRegex(RuntimeError, "Trying to set a forward gradient that has a different size"):
                dual = fwAD.make_dual(foo, tangent)

            dual = fwAD.make_dual(foo, tangent[1:])


# Generic device type autograd tests.
class TestAutogradDeviceType(TestCase):

    def test_min_max_median_backprops_to_all_values(self, device):
        for f in [torch.min, torch.max, torch.median, torch.nanmedian]:
            x1 = torch.tensor([1., 0., 1., 0., 1., 0.], device=device, requires_grad=True)
            x2 = torch.tensor([float('nan'), float('nan'), float('nan')], requires_grad=True)
            for x in [x1, x2]:
                y = f(x)
                y.backward()
                self.assertEqual(x.grad.sum(), 1.)
                self.assertEqual((x.grad == 1 / 3).sum(), 3)

    def test_cdist(self, device):
        def _test_cdist_for_size(sizex, sizey=None):
            if sizey is None:
                sizey = sizex
            for p in [0, 1, 2, 3, 1.5, 2.5, float('inf')]:
                x = torch.randn(sizex, device=device, dtype=torch.double)
                y = torch.randn(sizey, device=device, dtype=torch.double)
                eps = 1e-6
                # to avoid extremum
                x = x - (((x - y) < eps).double() * 2 * eps)
                x.requires_grad = True
                y.requires_grad = True
                f_args_variable = (x, y)

                def f(a, b):
                    return torch.cdist(a, b, p)
                f_args_tensor = deepcopy(unpack_variables(f_args_variable))
                run_functional_checks(self, "test_cdist", "cdist", f,
                                      True, f_args_variable, f_args_tensor)

        def _test_euclidean_large_cdist(sizex, sizey=None):
            if sizey is None:
                sizey = sizex
            x = torch.randn(sizex, device=device, dtype=torch.float)
            y = torch.randn(sizey, device=device, dtype=torch.float)
            eps = 1e-6
            # to avoid extremum
            x = x - (((x - y) < eps).float() * 2 * eps)
            x.requires_grad = True
            y.requires_grad = True
            dist = torch.cdist(x, y, p=2)
            # Do a backward pass to check that it is valid for large
            # matrices
            loss = dist.sum()
            loss.backward()

        _test_cdist_for_size((S, S))
        _test_cdist_for_size((S, S, S))
        _test_cdist_for_size((3, 5))
        _test_cdist_for_size((2, 3, 5))
        _test_cdist_for_size((1, 2, 3))
        _test_cdist_for_size((1, 1), (S, 1))
        _test_euclidean_large_cdist((2000, 5))

    # Ensure that cdist backward with p<1 does not produce NaNs
    def test_cdist_grad_p_lt_1_no_nan(self, device):
        for p in [0.99, 0.7, 0.5, 0.1, 0.01]:
            x = torch.randn(1, 2, device=device)
            y = x.clone().detach() + torch.tensor([[1., 0.]], device=device)
            x.requires_grad = True
            y.requires_grad = True
            result = torch.cdist(x, y, p=p)
            result.backward(torch.ones_like(result))
            self.assertFalse(torch.isnan(x.grad).any())
            self.assertFalse(torch.isnan(y.grad).any())

    def test_cdist_same_inputs(self, device):
        # Test to detect issues in cdist gradient calculation
        # When the distances are 0
        sizex = (1, 27, 32)
        for p in [0, 1, 2, 3, 1.5, 2.5, float('inf')]:
            x = torch.randn(sizex, device=device, dtype=torch.float)
            dist_grad = torch.randn((1, 27, 27), device=device, dtype=torch.float)
            y = x.clone()
            eps = 1e-6
            x.requires_grad = True
            d = torch.cdist(x, y)
            d.backward(dist_grad)
            # Check that the backward passs does not contain invalid
            # values such as nan or inf
            assert torch.isfinite(x.grad).all()

    def test_parameter_resize(self, device):
        asd = torch.nn.Parameter(torch.ones(16, device=device))

        for i in range(2):
            with torch.no_grad():
                asd.set_(asd[1:])
                asd.grad = None

            m = torch.cat((asd, asd))
            m.sum().backward()

    @dtypes(torch.double, torch.cdouble)
    def test_sparse_ctor_getter_backward(self, device, dtype):
        # See NOTE [ Sparse: autograd and API ] on the expected behavior of this test
        def _test(size, sparse_dim, nnz, device):
            v_size = [nnz] + list(size[sparse_dim:])
            i = torch.rand(sparse_dim, nnz)
            i.mul_(torch.tensor(size[:sparse_dim]).unsqueeze(1).to(i))
            i = i.to(torch.long)

            inp = torch.randn(v_size, requires_grad=True)
<<<<<<< HEAD
            other = self.genSparseTensor(size, sparse_dim, nnz, is_uncoalesced=True)[0]
            other = other.to(device, dtype=dtype)
=======
            other = self.genSparseTensor(size, sparse_dim, nnz, is_uncoalesced=True, device=device,
                                         dtype=torch.double)[0]
>>>>>>> fe7602d7

            def fn(v):
                x = torch.sparse_coo_tensor(i, v, size, device=device, dtype=dtype)
                y = (x + other).coalesce()
                yv = y.values()
                new_v = yv.tanh()
                z = torch.sparse_coo_tensor(y.indices(), new_v, y.size())
                return z.coalesce().values()

            gradcheck(fn, (inp,), check_batched_grad=False)
            # FIXME: make gradgradcheck work.
            # gradgradcheck(fn, (inp,), check_batched_grad=False)

            # assert that _values is non-differentiable
            with self.assertRaisesRegex(RuntimeError, "does not have a grad_fn"):
                other.detach().requires_grad_()._values().backward(torch.ones_like(other._values()))

        for empty_i, empty_v, empty_nnz in product([True, False], repeat=3):
            sparse_size = [] if empty_i else [2, 1]
            dense_size = [1, 0, 2] if empty_v else [1, 2]
            nnz = 0 if empty_nnz else 5
            _test(sparse_size + dense_size, len(sparse_size), nnz, device)


    @dtypes(torch.double, torch.cdouble)
    def test_sparse_backward(self, device, dtype):
        class FixedGradientFunction(Function):
            @staticmethod
            def forward(ctx, x, grad_x):
                ctx.save_for_backward(grad_x)
                return x

            @staticmethod
            def backward(ctx, grad_x):
                saved_grad_x, = ctx.saved_tensors
                return saved_grad_x, None

        size = torch.Size([6, 3, 2])
        i1 = torch.tensor([
            [0, 3, 4],
            [0, 2, 2],
        ], dtype=torch.long)
        v1 = make_tensor([3, 2], dtype=dtype, device=device)
        sparse_grad1 = torch.sparse_coo_tensor(i1, v1, size, dtype=dtype, device=device)
        i2 = torch.tensor([
            [0, 1, 3, 4],
            [0, 1, 2, 2],
        ], dtype=torch.long)
        v2 = make_tensor([4, 2], dtype=dtype, device=device)
        sparse_grad2 = torch.sparse_coo_tensor(i2, v2, size, dtype=dtype, device=device)
        dense_grad = torch.rand(size).to(dtype)
        fn = FixedGradientFunction

        # sparse first
        x = torch.randn(size, requires_grad=True, dtype=dtype)
        (fn.apply(x, sparse_grad1) + fn.apply(x, dense_grad) + fn.apply(x, sparse_grad2)).sum().backward()
        self.assertEqual(x.grad, dense_grad + sparse_grad1 + sparse_grad2)
        # dense first
        x = torch.randn(size, requires_grad=True, dtype=dtype)
        (fn.apply(x, dense_grad) + fn.apply(x, sparse_grad1) + fn.apply(x, sparse_grad2)).sum().backward()
        self.assertEqual(x.grad, dense_grad + sparse_grad1 + sparse_grad2)
        # sparse only
        x = torch.randn(size, requires_grad=True, dtype=dtype)
        (fn.apply(x, sparse_grad1) + fn.apply(x, sparse_grad2)).sum().backward()
        self.assertEqual(x.grad, sparse_grad1 + sparse_grad2)

    # autograd tests via common_method_invocations don't allow input tensors to
    # be sparse (RuntimeError: gradcheck expects all tensor inputs are dense when
    # check_sparse_nnz is set to False.)
    def test_sparse_mask_autograd(self, device):
        tensor = torch.randn(3, requires_grad=True, device=device)
        mask = torch.ones(3, device=device)
        mask[1] = 0
        mask = mask.to_sparse()
        converted = tensor.sparse_mask(mask).to_dense()
        converted.sum().backward()
        self.assertEqual(tensor.grad, mask.to_dense())

    def test_pyscalar_conversions(self, device):
        def _test_pyscalar_conversions(t, integral_conv):
            # integral -> integral
            l = t(torch.zeros(1, 1, 1, dtype=torch.long))
            pyscalar = -12345
            l[0] = pyscalar
            self.assertEqual(integral_conv(l), pyscalar)

            # floating point -> floating point
            f = Variable(t(torch.randn(1, 1)))
            pyscalar = -12345.1
            f[0] = pyscalar
            self.assertEqual(float(f), pyscalar)
            f[0] = nan
            self.assertTrue(math.isnan(float(f)))
            f[0] = inf
            self.assertEqual(float(f), inf)
            f[0] = -inf
            self.assertEqual(float(f), -inf)

            # integral -> floating point
            # check we can convert something that loses precision
            pyscalar = 1234567890123456789
            self.assertNotEqual(pyscalar, integral_conv(float(pyscalar)))
            l[0] = pyscalar
            self.assertEqual(float(l), float(pyscalar))

            # floating point -> integral
            f[0] = nan
            self.assertRaises(ValueError, lambda: integral_conv(f[0]))
            f[0] = inf
            self.assertRaises(OverflowError, lambda: integral_conv(f[0]))
            f[0] = -inf
            self.assertRaises(OverflowError, lambda: integral_conv(f[0]))
            f[0] = sys.float_info.max
            self.assertEqual(integral_conv(f), sys.float_info.max)

            # bool, nonzero
            def test_nonzero(tensor, value, expected):
                tensor[0] = value
                self.assertEqual(expected, bool(tensor))
                self.assertEqual(expected, True if tensor else False)

            test_nonzero(l, 0, False)
            test_nonzero(l, -2, True)
            test_nonzero(f, 0.0, False)
            test_nonzero(f, sys.float_info.min, True)
            test_nonzero(f, nan, bool(nan))
            test_nonzero(f, inf, bool(inf))
            test_nonzero(f, -inf, bool(-inf))


        _test_pyscalar_conversions(lambda x: x.to(device), lambda x: int(x))

    @dtypesIfCUDA(torch.half, torch.float, torch.double, torch.int8, torch.int16, torch.int32, torch.int64)
    @dtypes(torch.float, torch.double, torch.int8, torch.int16, torch.int32, torch.int64)
    def test_set_requires_grad_only_for_floats(self, device, dtype):
        def f1():
            a = torch.ones(1, dtype=dtype, device=device)
            a.requires_grad_()

        def f2():
            a = torch.ones(1, dtype=dtype, device=device)
            a.requires_grad = True

        def f3():
            torch.ones(1, dtype=dtype, device=device, requires_grad=True)

        a = torch.ones(1, dtype=dtype, device=device)
        a.requires_grad = False  # should always work
        a.requires_grad_(False)

        for f in [f1, f2, f3]:
            if dtype.is_floating_point:
                f()
            else:
                with self.assertRaisesRegex(RuntimeError, 'floating point', msg="dt: {} device: {}".format(a.dtype, a.device)):
                    f()

    @onlyCUDA
    def test_advanced_indexing_backwards_large(self, device):
        # See https://github.com/pytorch/pytorch/issues/22843
        n = (1 << 16)
        x = torch.rand(n, 1, device=device, requires_grad=True)
        a = x[:, [0]]
        a.sum().backward()
        self.assertEqual(x.grad, torch.ones(n, 1, device=device))

    def test_advanced_indexing_backwards_memory_format(self, device):
        # See https://github.com/pytorch/pytorch/issues/36956
        shape = (2, 8, 1, 2)
        i = torch.randint(1, shape, device=device).contiguous(memory_format=torch.channels_last)
        x = torch.randn(shape, requires_grad=True, device=device)
        x[i].sum().backward()

    def _test_reentrant_parent_error_on_cpu(self, device):
        t1 = torch.rand([3, 3], requires_grad=True)
        t2 = torch.rand([3, 3], device=device, requires_grad=True)
        t3 = torch.rand([3, 3], device=device, requires_grad=True)

        # Parent graph cpu graph.
        t4 = t1 * t1
        t5 = TestAutograd.SimulateBackwardError.apply(t4)

        # Child gpu graph (much longer than parent graph).
        prev = t2 * t2
        for i in range(10):
            prev = prev * t2
        reentrant_root = prev

        class ReentrantFunc(Function):
            @staticmethod
            def forward(ctx, inp):
                return inp.clone()

            @staticmethod
            def backward(ctx, grad):
                # Reentrant backward in child will take much longer.
                reentrant_root.backward()
                return grad

        # Parent gpu graph.
        t6 = ReentrantFunc.apply(t3)
        t7 = t6 * t6

        # Parent graph will error out first, while child graph will continue executing.
        with self.assertRaisesRegex(Exception, "Simulate error"):
            torch.autograd.backward([t5.sum(), t7.sum()])

        # No grads should be accumulated since child graph will stop execution
        # after parent receives error.
        self.assertIsNone(t2.grad)
        self.assertIsNone(t1.grad)
        self.assertIsNone(t3.grad)

    @onlyCUDA
    def test_reentrant_parent_error_on_cpu(self, device):
        before = CudaMemoryLeakCheck.get_cuda_memory_usage()

        # Run as separate function so that gc can clean up everything when we
        # check for memory usage.
        self._test_reentrant_parent_error_on_cpu(device)

        # Wait for autograd thread to cleanup failed tasks.
        after = CudaMemoryLeakCheck.get_cuda_memory_usage()
        start = time.time()
        while before != after and time.time() - start < 30:
            time.sleep(0.1)
            after = CudaMemoryLeakCheck.get_cuda_memory_usage()

        self.assertEqual(before, after)

    # test for backward in https://github.com/pytorch/pytorch/issues/15511
    def test_pdist_large(self, device):
        def func(x):
            return torch.pdist(x, p=2)

        # shape[0] should be able to be (roughly) arbitrarily large, but the kernel
        # is currently limited to smaller sizes (see issue above); this is just testing
        # a floor.
        shape = (1000, 1)
        x = torch.randn(shape, device=device).requires_grad_()
        output = torch.pdist(x, p=2)
        # just run a single backward, as gradcheck/gradgradcheck is expensive here
        output.sum().backward()

    def test_where_functional(self, device):
        x = torch.randn(5, 5, device=device, requires_grad=True)
        y = torch.randn(5, 5, device=device, requires_grad=True)
        cond = mask_not_all_zeros((5, 5)).to(device=device)

        def where(cond, x, y):
            return torch.where(cond, x, y)

        gradcheck(where, [cond, x, y], raise_exception=True)
        gradgradcheck(where, [cond, x, y], [torch.randn(5, 5, device=device)])

        x = torch.randn(5, 1, 5, device=device, requires_grad=True)
        y = torch.randn(5, 5, 1, device=device, requires_grad=True)
        gradcheck(where, [cond, x, y], raise_exception=True)
        gradgradcheck(where, [cond, x, y], [torch.randn(5, 5, 5, device=device)])

    def test_where_scalar(self, device):
        x = torch.randn(5, 5, device=device, requires_grad=True)
        scalar = 4.
        cond = mask_not_all_zeros((5, 5)).to(device=device)

        def where_scalar_first(cond, x):
            return torch.where(cond, scalar, x)

        def where_scalar_second(cond, x):
            return torch.where(cond, x, scalar)

        gradcheck(where_scalar_first, (cond, x))
        gradgradcheck(where_scalar_first, (cond, x))

        gradcheck(where_scalar_second, (cond, x))
        gradgradcheck(where_scalar_second, (cond, x))

    @skipCUDAIf(True, """Test is flaky on Linux and Windows, typical error message:
            https://github.com/pytorch/pytorch/issues/34870""")
    def test_ctc_loss(self, device):
        batch_size = 64
        num_labels = 101
        target_length = 15
        gradcheck_input_size = 10

        ZERO_NONE = 0
        ZERO_SOME = 1
        ZERO_ALL = 2

        # input_length, vary_lengths, zero_lengths
        tests = [(150, False, ZERO_NONE),
                 (150, True, ZERO_NONE),
                 (50, True, ZERO_SOME),
                 (50, True, ZERO_ALL)]

        if 'cuda' in device:
            tests += [(50, False, ZERO_NONE),
                      (50, True, ZERO_NONE),
                      (150, True, ZERO_SOME),
                      (150, True, ZERO_ALL)]

        for input_length, vary_lengths, zero_mode in tests:
            targets = torch.randint(1, num_labels, (batch_size, target_length),
                                    device=device, dtype=torch.long)
            x = torch.randn(gradcheck_input_size, device=device, requires_grad=True)
            tile_factors = torch.randn(input_length * batch_size * num_labels // gradcheck_input_size + 1,
                                       device=device)
            input_lengths = [(torch.randint(input_length // 2, input_length + 1, ()).item()
                              if vary_lengths or i == 0 else input_length) for i in range(batch_size)]
            if zero_mode == ZERO_ALL:
                target_lengths = [0 for _ in range(batch_size)]
            else:
                target_lengths = [(torch.randint(target_length // 2, target_length + 1, ()).item()
                                   if vary_lengths else target_length) for _ in range(batch_size)]
                if zero_mode == ZERO_SOME:
                    idxes = torch.randint(0, batch_size, (10,))
                    for i in idxes:
                        target_lengths[i] = 0

            def ctc_after_softmax(x):
                x_full = ((x[:, None] * tile_factors[None, :]).view(-1)[:input_length * batch_size * num_labels]
                          .view(input_length, batch_size, num_labels))
                log_probs = torch.log_softmax(x_full, 2)
                return torch.nn.functional.ctc_loss(log_probs, targets, input_lengths, target_lengths)

            gradcheck(ctc_after_softmax, [x])

    @onlyCUDA
    @skipCUDAIfRocm
    @skipCUDAIfCudnnVersionLessThan(7600)
    def test_ctc_loss_cudnn(self, device):
        batch_size = 16
        input_length = 30
        num_labels = 101
        target_length = 15
        targets = torch.randint(1, num_labels, (batch_size * target_length,),
                                device='cuda', dtype=torch.long)
        log_probs = torch.log_softmax(torch.randn(input_length, batch_size, num_labels, device='cuda', dtype=torch.float), 2)
        log_probs.requires_grad_()

        input_lengths = batch_size * [input_length]
        target_lengths = batch_size * [target_length]
        grad_out = torch.randn(batch_size, device='cuda', dtype=torch.float)
        with torch.backends.cudnn.flags(enabled=False):
            loss_native = torch.nn.functional.ctc_loss(log_probs, targets, input_lengths, target_lengths, reduction='none')
            grad_native, = torch.autograd.grad(loss_native, log_probs, grad_out)
        loss_cudnn = torch.nn.functional.ctc_loss(log_probs, targets.to('cpu', torch.int32),
                                                  input_lengths, target_lengths, reduction='none')
        self.assertTrue("Cudnn" in str(loss_cudnn.grad_fn))
        grad_cudnn, = torch.autograd.grad(loss_cudnn, log_probs, grad_out)
        self.assertEqual(grad_cudnn, grad_native, atol=1e-4, rtol=0)

    def test_leaky_relu_inplace_with_neg_slope(self, device):
        a = torch.tensor([-1., 1.], device=device, requires_grad=True)
        b = torch.nn.functional.leaky_relu_(a.clone(), -2)
        with self.assertRaisesRegex(RuntimeError, "call out-of-place version"):
            b.backward(torch.ones(2, device=device))

        a = torch.tensor([-1., 1.], device=device, requires_grad=True)
        b = torch.nn.functional.rrelu_(a.clone(), -5.0, 1.0)
        with self.assertRaisesRegex(RuntimeError, "call out-of-place version"):
            b.backward(torch.ones(2, device=device))

    def test_leaky_relu_inplace_with_zero_slope(self, device):
        a = torch.tensor([-2., 0., 2.], device=device, requires_grad=True)
        b = torch.nn.functional.leaky_relu_(a.clone(), 0.0)
        b.backward(torch.ones(3, device=device))
        expected = torch.tensor([0., 0., 1.], device=device)
        self.assertEqual(a.grad, expected)

    @onlyOnCPUAndCUDA
    def test_elu_inplace_with_neg_alpha(self, device):
        a = torch.tensor([-1., 1.], device=device, requires_grad=True)
        b = torch.nn.functional.elu_(a.clone(), alpha=-2)
        with self.assertRaisesRegex(RuntimeError, "call out-of-place version"):
            b.backward(torch.ones(2, device=device))

        a = torch.tensor([-1., 1.], device=device, requires_grad=True)
        b = torch.nn.functional.celu_(a.clone(), alpha=-2)
        with self.assertRaisesRegex(RuntimeError, "call out-of-place version"):
            b.backward(torch.ones(2, device=device))

    @onlyCUDA
    def test_free_unneeded_tensor(self, device):
        x = torch.randn(2, 3, 10, 10, device=device, requires_grad=True)
        m = torch.randn(1, 3, 1, 1, device=device)

        z = x.sum()
        base_mem = torch.cuda.memory_allocated()
        z = ((x + 2) * m).sum()
        end_mem = torch.cuda.memory_allocated()

        # In the end the memory usage should remain equal, because neither of
        # (x + 2) and ((x + 2) * m) should be kept alive for backward, while the
        # previous allocation of z had the same size as the current one.
        self.assertEqual(base_mem, end_mem)

    @onlyCUDA
    def test_pin_memory(self, device):
        x = torch.randn(2, 2, requires_grad=True)
        self.assertEqual(x, x.pin_memory())
        self.assertIsNot(x, x.pin_memory())
        self.assertTrue(x.pin_memory().requires_grad)
        gradcheck(lambda x: x.pin_memory(), [x])
        gradgradcheck(lambda x: x.pin_memory(), [x])

    @skipCUDAIfRocm
    @onlyCUDA
    def test_profiler_emit_nvtx(self, device):
        # This test is not intended to ensure correctness of nvtx ranges.
        # That would require something a great deal more complex (you'd have to create a
        # profile in a subprocess, open it, and parse the sql somehow).
        # This test is merely intended to catch if emit_nvtx breaks on construction.
        a = torch.tensor([1, 2, 3], dtype=torch.float32, device=device)
        with torch.cuda.profiler.profile():
            with emit_nvtx():
                a.add(1.0)

    @onlyCUDA
    def test_rnn_backward_to_input_but_not_parameters(self, device):
        # this checks whether it is possible to not require
        # weight parameters, but require inputs, see #7722
        l = torch.nn.LSTM(2, 3).to(device)
        for p in l.parameters():
            p.requires_grad = False
        s = torch.randn(1, 1, 2, requires_grad=True, device=device)
        out, _ = l(s)
        out.sum().backward()
        self.assertFalse(s.grad is None or s.grad.abs().sum().item() == 0)

    @onlyCUDA
    def test_lstmcell_backward_only_one_output_grad(self, device):
        # checks that undefined gradients doen't hamper the backward
        # see #11872
        l = torch.nn.LSTMCell(2, 3).to(device).double()
        s = torch.randn(1, 2, device=device, dtype=torch.double, requires_grad=True)
        for i in range(2):
            out = l(s)[i]
            out.sum().backward()
            self.assertFalse(s.grad is None or s.grad.abs().sum().item() == 0)

    def _test_rnn_mod(self, mod, inp):
        def flatten_out(mod, inp):
            out = mod(inp)
            return tuple([t if isinstance(t, torch.Tensor) else tt for t in out for tt in t])
        gradcheckfunc = partial(flatten_out, mod)
        with torch.backends.cudnn.flags(enabled=False):
            gradcheck(gradcheckfunc, inp, check_batched_grad=False)
            gradgradcheck(gradcheckfunc, inp, check_batched_grad=False)

        if inp.is_cuda and not TEST_WITH_ROCM:
            # Assert that we have good error message around unsupported CuDNN double backward
            # NB: we trigger double backward using .backward() instead of autograd.grad due to
            # https://github.com/pytorch/pytorch/issues/37874
            with torch.backends.cudnn.flags(enabled=True):
                result = gradcheckfunc(inp)
                result[0].sum().backward(create_graph=True)
                grad0 = next(mod.parameters()).grad
                with self.assertRaisesRegex(RuntimeError,
                                            "please disable the CuDNN backend temporarily"):
                    grad0.sum().backward()

                # Here we avoid the backward(create_graph=True) memory leak
                # described in https://github.com/pytorch/pytorch/issues/7343
                for param in mod.parameters():
                    param.grad = None
                inp.grad = None

    def test_LSTM_grad_and_gradgrad(self, device):
        hsize = 4
        inp = torch.rand(1, 3, hsize, device=device, dtype=torch.float64, requires_grad=True)
        for bias in [True, False]:
            mod = torch.nn.LSTM(hsize, hsize, bias=bias).to(device).to(torch.float64)
            self._test_rnn_mod(mod, inp)

    def test_GRU_grad_and_gradgrad(self, device):
        hsize = 4
        inp = torch.rand(1, 3, hsize, device=device, dtype=torch.float64, requires_grad=True)
        for bias in [True, False]:
            mod = torch.nn.GRU(hsize, hsize, bias=bias).to(device).to(torch.float64)
            self._test_rnn_mod(mod, inp)

    def test_copysign_subgradient(self, device):
        # Input is 0.0
        x = torch.tensor([0.0, 0.0, 0.0], dtype=torch.float, device=device, requires_grad=True)
        y = torch.tensor([-1.0, 0.0, 1.0], dtype=torch.float, device=device, requires_grad=True)
        out = torch.copysign(x, y)
        out.sum().backward()
        self.assertEqual(x.grad.tolist(), [0.0, 0.0, 0.0])
        self.assertEqual(y.grad.tolist(), [0.0] * 3)

        # Input is -0.0
        x = torch.tensor([-0.0, -0.0, -0.0], dtype=torch.float, device=device, requires_grad=True)
        y = torch.tensor([-1.0, 0.0, 1.0], dtype=torch.float, device=device, requires_grad=True)
        out = torch.copysign(x, y)
        out.sum().backward()
        self.assertEqual(x.grad.tolist(), [0.0, 0.0, 0.0])
        self.assertEqual(y.grad.tolist(), [0.0] * 3)

        # Other is 0.0
        x = torch.tensor([-1.0, 0.0, 1.0], dtype=torch.float, device=device, requires_grad=True)
        y = torch.tensor([0.0, 0.0, 0.0], dtype=torch.float, device=device, requires_grad=True)
        out = torch.copysign(x, y)
        out.sum().backward()
        self.assertEqual(x.grad.tolist(), [-1.0, 0.0, 1.0])
        self.assertEqual(y.grad.tolist(), [0.0] * 3)

        # Other is -0.0
        x = torch.tensor([-1.0, 0.0, 1.0], dtype=torch.float, device=device, requires_grad=True)
        y = torch.tensor([-0.0, -0.0, -0.0], dtype=torch.float, device=device, requires_grad=True)
        out = torch.copysign(x, y)
        out.sum().backward()
        self.assertEqual(x.grad.tolist(), [1.0, 0.0, -1.0])
        self.assertEqual(y.grad.tolist(), [0.0] * 3)

    @deviceCountAtLeast(1)
    def test_grad_assignment(self, devices):
        x = torch.randn(5, 5, device=devices[0])

        # Tests that the wrong shape raises
        with self.assertRaises(RuntimeError):
            x.grad = torch.randn(2, 2, device=devices[0])

        # Tests that the wrong dtype raises
        with self.assertRaises(RuntimeError):
            x.grad = torch.randn(5, 5, dtype=torch.long, device=devices[0])

        # Tests that self-assignment raises
        with self.assertRaises(RuntimeError):
            x.grad = x

        # Tests device -> cpu grad assignment raises
        if self.device_type != 'cpu':
            with self.assertRaises(RuntimeError):
                t_cpu = torch.rand(5, 5)
                t_cpu.grad = torch.randn(5, 5, device=devices[0])

        # Tests half type on CUDA
        if self.device_type == 'cuda':
            x = x.to(dtype=torch.half, device=devices[0])
            x.grad = torch.zeros_like(x)

        # Tests cross-device assignment raises
        if len(devices) > 1:
            x = torch.randn(5, 5, device=devices[0])
            with self.assertRaises(RuntimeError):
                x.grad = torch.randn(5, 5, device=devices[1])

    @deviceCountAtLeast(1)
    @dtypes(torch.float, torch.double)
    def test_requires_grad_factory(self, devices, dtype):
        fns = [torch.ones_like, torch.testing.randn_like]
        x = torch.randn(2, 3, dtype=dtype, device=devices[0])

        for fn in fns:
            for requires_grad in [True, False]:
                output = fn(x, dtype=dtype, device=devices[0], requires_grad=requires_grad)
                self.assertEqual(requires_grad, output.requires_grad)
                self.assertIs(dtype, output.dtype)
                self.assertEqual(devices[0], str(x.device))

    @deviceCountAtLeast(2)
    def test_unused_output_device(self, devices):
        from torch.nn.parallel._functions import Broadcast
        x = torch.randn(5, 5, dtype=torch.float, device=devices[0], requires_grad=True)
        outputs = Broadcast.apply(list(range(len(devices))), x)
        y = outputs[-1] * 2
        y.sum().backward()
        # TODO(#38095): Replace assertEqualIgnoreType. See issue #38095
        self.assertEqualIgnoreType(x.grad, torch.ones(5, 5) * 2)

    @deviceCountAtLeast(2)
    def test_backward_device(self, devices):
        # check that current device matches the variable's device
        device = [None]

        class Identity(torch.autograd.Function):
            @staticmethod
            def forward(ctx, x):
                return x.clone()

            @staticmethod
            def backward(ctx, grad_output):
                device[0] = grad_output.device
                return grad_output.clone()

        v = torch.randn(1, device=devices[1], requires_grad=True)
        Identity.apply(v).backward()
        self.assertEqual(str(device[0]), devices[1])

    @deviceCountAtLeast(2)
    def test_inputbuffer_add_multidevice(self, devices):
        input = torch.randn(1, device=devices[0], requires_grad=True)
        output = input.to(device=devices[1]) + input.to(device=devices[1])
        output.backward()

    @onlyCPU
    def test_copy_(self, device):
        # At the time of writing this test, copy_ is not generated from native_functions.yaml
        # there was a bug that bfloat16 was not recognized as floating.
        x = torch.randn(10, device=device, requires_grad=True)
        floating_dt = [dt for dt in torch.testing.get_all_dtypes() if dt.is_floating_point]
        for dt in floating_dt:
            y = torch.empty(10, device=device, dtype=dt)
            y.copy_(x)
            self.assertTrue(y.requires_grad)
            z = x.to(torch.bfloat16)
            self.assertTrue(z.requires_grad)

    @onlyCUDA
    def test_simple_reentrant_cross_device(self, device):
        class ReentrantFunc(Function):
            _cpu_mode = True

            @staticmethod
            def forward(ctx, x):
                return x * (x + 2)

            @staticmethod
            def backward(ctx, grad_output):
                with torch.enable_grad():
                    if ReentrantFunc._cpu_mode:
                        new_param = torch.randn(2, 2, requires_grad=True)
                        (new_param ** 2).sum().backward()
                    else:
                        new_param = torch.randn(2, 2, device=device, requires_grad=True)
                        (new_param ** 2).sum().backward()
                return grad_output

        # Reentrant starts on GPU thread, finishs on GPU thread
        x = torch.randn(2, 2, device=device, requires_grad=True)
        out = ReentrantFunc.apply(x)
        out.sum().backward()

        # Reentrant starts on CPU thread, finishs on GPU thread
        x = torch.randn(2, 2, requires_grad=True)
        # set ReentrantFunc node to GPU to emit tasks to GPU queue
        ReentrantFunc._cpu_mode = False
        out = ReentrantFunc.apply(x)
        out.sum().backward()

        # Reentrant starts on GPU thread, finishs on CPU thread
        x = torch.randn(2, 2, device=device, requires_grad=True)
        # set ReentrantFunc node to CPU to emit tasks to CPU queue
        ReentrantFunc._cpu_mode = True
        out = ReentrantFunc.apply(x)
        out.sum().backward()

    @onlyCUDA
    def test_cross_device_reentrant_autograd(self, device):
        # Output on gpu so that this task will be associated with the gpu thread
        def fn_on_gpu(inp):
            # Artificially increase the priority of the next op to make sure it runs
            # as soon as we reach it before the ops of branch1.
            dummy = inp * 2 * 2 * 2 * 2
            return inp.to(device=device)

        def parent_on_cpu(inp):
            # Slow branch of ops on gpu so that the work queue for the gpu thread
            # won't empty too quickly. They also have smaller priorities than the
            # ones created by fn_on_gpu
            branch1 = inp.to(device=device)
            branch1 = branch1 / branch1
            branch1 = branch1 / branch1
            branch1 = branch1 / branch1
            # Perform checkpoint on cpu tensors. So the last op performed in the reentrant
            # autograd is an AccumulateGrad that runs on the cpu thread for the gpu thread.
            # So the cpu thread will notify the gpu thread with an empty NodeTask.
            branch2 = checkpoint(fn_on_gpu, inp)
            out = branch2 + branch1
            return out

        inp = torch.rand(2, requires_grad=True)
        out = parent_on_cpu(inp)
        # This will segfault if the empty NodeTask is not handled properly in the
        # gpu thread ReadyQueue
        out.sum().backward()

    def test_inplace_view_backprop_base(self, device):
        # modify view and back-prop through base
        root = torch.randn(2, 2, device=device, requires_grad=True)
        x = root.clone()
        v1 = x.narrow(0, 0, 1)
        v1.mul_(2)
        x.sum().backward()
        self.assertEqual(root.grad.tolist(), [[2, 2], [1, 1]])

    def test_inplace_view_backprop_view_of_view(self, device):
        # modify view and backprop through view-of-view
        root = torch.randn(2, 2, device=device, requires_grad=True)
        x = root.clone()
        v1 = x.narrow(0, 0, 1)
        v2 = x.narrow(0, 0, 1)
        v1.mul_(2)
        v2.sum().backward()
        self.assertEqual(root.grad.tolist(), [[2, 2], [0, 0]])

    def test_inplace_view_of_view(self, device):
        # modify view-of-view and backprop through base
        root = torch.randn(2, 2, device=device, requires_grad=True)
        x = root.clone()
        v1 = x.narrow(0, 0, 1)
        v2 = v1.narrow(1, 1, 1)
        v2.mul_(2)
        x.sum().backward()
        self.assertEqual(root.grad.tolist(), [[1, 2], [1, 1]])

    def test_inplace_view_then_no_grad(self, device):
        # Perform an in-place operation on a view of a non-leaf variable.
        a = torch.ones(3, 1, device=device, requires_grad=True)
        b = a * 2
        c = b.view_as(b)
        c[0][0] = 3

        # Force a graph update with grad disabled.
        with torch.no_grad():
            c.grad_fn

        c.sum().backward()

    def test_inplace_view_gradcheck(self, device):
        # gradcheck modifications to views
        a = torch.randn(4, 4, device=device, requires_grad=True)
        b = torch.randn(2, 2, device=device, requires_grad=True)

        def func(root, b):
            x = root.clone()
            x.narrow(1, 2, 2).narrow(0, 1, 2).mul_(b)
            x.narrow(1, 0, 2).narrow(0, 1, 2).mul_(b)
            return x

        gradcheck(func, [a, b], raise_exception=True)
        go = torch.randn(a.size(), device=device, requires_grad=True)
        gradgradcheck(func, (a, b), (go,))

    def test_inplace_view_multiple_outputs(self, device):
        root = torch.arange(9.).reshape(3, 3).requires_grad_()
        x = root.clone()
        v1 = x.unbind()
        with self.assertRaises(RuntimeError):
            v1[0].mul_(2)

    def test_inplace_view_of_multiple_output_view(self, device):
        a = torch.rand(10, device=device, requires_grad=True).clone()
        b = a.unbind(0)
        c = b[0].view_as(b[0])
        with self.assertRaises(RuntimeError):
            c.mul_(2)

    def test_inplace_multiple_output_view_of_view(self, device):
        a = torch.rand(10, device=device, requires_grad=True).clone()
        b = a.view_as(a)
        c = b.unbind(0)
        with self.assertRaises(RuntimeError):
            c[0].mul_(2)

    def test_inplace_view_makes_base_require_grad(self, device):
        # in-place modification to view makes base require grad
        a = torch.randn(4, 4, device=device, requires_grad=False)
        b = torch.randn(4, 2, device=device, requires_grad=True)

        def func(root, b):
            x = root.clone()
            self.assertFalse(x.requires_grad)
            x.narrow(1, 2, 2).mul_(b)
            self.assertTrue(x.requires_grad)
            return x

        gradcheck(func, [a, b], raise_exception=True)
        go = torch.randn(a.size(), device=device, requires_grad=True)
        gradgradcheck(func, (a, b), (go,))

    def test_inplace_view_backprop_view(self, device):
        # modify view and backprop through view
        a = torch.tensor([2., 5.], device=device, requires_grad=False)
        b = torch.tensor([3.], device=device, requires_grad=True)
        res = a.narrow(0, 1, 1).mul_(b)
        res.sum().backward()
        self.assertEqual(b.grad.tolist(), [5])
        self.assertIsNone(a.grad)

    def test_inplace_view_modify_base(self, device):
        # Test that an in-place operation on a base that forced it to require
        # grad also forces any previous views to require grad and backprop
        # correctly
        r = torch.ones(1, device=device, requires_grad=True)

        def fn(r):
            x = torch.ones(5, device=device)
            v = x.select(0, 1)
            self.assertFalse(v.requires_grad)
            self.assertIsNone(v.grad_fn)
            x.add_(r)  # v is now dependent on r due to the in-place op on x
            self.assertTrue(v.requires_grad)
            return v

        gradcheck(fn, [r])
        gradgradcheck(fn, [r])

    def test_inplace_view_python(self, device):
        # in-place modifications of Python-autograd created view
        a = torch.randn(4, 4, device=device, requires_grad=True)
        b = torch.randn(2, 2, device=device, requires_grad=True)

        class PyAdd(torch.autograd.Function):
            @staticmethod
            def forward(ctx, x, y):
                ctx.mark_dirty(x)
                x.add_(y)
                return x

            @staticmethod
            def backward(ctx, grad):
                return grad, grad

        def func(root, b):
            x = root.clone()
            PyAdd.apply(x.narrow(1, 2, 2).narrow(0, 1, 2), b)
            PyAdd.apply(x.narrow(1, 0, 2).narrow(0, 1, 2), b)
            return x

        gradcheck(func, [a, b], raise_exception=True)
        go = torch.randn(a.size(), device=device, requires_grad=True)
        gradgradcheck(func, (a, b), (go,))

    def test_inplace_view_non_contig(self, device):
        root = torch.ones(2, 3, 2, device=device).select(2, 1).t().requires_grad_(True)
        x = root.clone()
        v1 = x.narrow(0, 0, 1)
        v2 = v1.narrow(1, 1, 1)
        v2.mul_(2)
        x.sum().backward()
        self.assertEqual(root.grad.tolist(), [[1, 2], [1, 1], [1, 1]])

    def test_inplace_view_multi_output_unsafe(self, device):
        for f in [lambda t: t.unsafe_split(1),
                  lambda t: t.unsafe_split_with_sizes((1, 1, 1)),
                  lambda t: t.unsafe_chunk(3)]:
            a = torch.randn(3, 3, device=device, requires_grad=True)
            b = a + a
            s1, s2, s3 = f(b)
            s1.mul_(s2)
            s1.sum().backward()

    def test_inplace_view_multi_output_safe(self, device):
        for f in [lambda t: t.split(1),
                  lambda t: t.split_with_sizes((1, 1, 1)),
                  lambda t: t.chunk(3)]:
            a = torch.randn(3, 3, device=device, requires_grad=True)
            b = a + a
            s1, s2, s3 = f(b)
            with warnings.catch_warnings(record=True) as w:
                s1.mul_(s2)
            self.assertIn('Consider using `unsafe_` version', str(w[0].message))

    def test_mv_grad_stride_0(self, device):
        # Reference: https://github.com/pytorch/pytorch/issues/38315
        mat = torch.randn(2, 2, device=device)
        vec = torch.randn(1, device=device).requires_grad_(True)

        def fn(vec):
            # Expand inside the function to make sure the input to
            # gradcheck does not have overlapping memory
            vec = vec.expand(2)
            return (mat @ vec).sum()

        gradcheck(fn, (vec))
        gradgradcheck(fn, (vec))

    def test_logcumsumexp_large_value(self, device):
        a = torch.rand(4, 4, 4, dtype=torch.double, requires_grad=True)
        with torch.no_grad():
            # Large Number
            a[0] = 10000

        gradcheck(lambda x: x.logcumsumexp(0), a)
        gradgradcheck(lambda x: x.logcumsumexp(0), a)

        gradcheck(lambda x: x.logcumsumexp(1), a)
        gradgradcheck(lambda x: x.logcumsumexp(1), a)

        gradcheck(lambda x: x.logcumsumexp(2), a)
        gradgradcheck(lambda x: x.logcumsumexp(2), a)

    @slowTest
    def test_lu_backward(self, device):
        def run_test(*sizes):
            x = torch.rand(*sizes, device=device, dtype=torch.double).requires_grad_(True)

            gradcheck(lambda x: x.lu(get_infos=True), x)
            gradgradcheck(lambda x: x.lu(get_infos=True), x)

            gradcheck(lambda x: x.lu(get_infos=False), x)
            gradgradcheck(lambda x: x.lu(get_infos=False), x)

            # there is no pivot-less LU factorization on CPU
            if x.device.type == 'cuda':
                gradcheck(lambda x: x.lu(pivot=False, get_infos=True), x)
                gradgradcheck(lambda x: x.lu(pivot=False, get_infos=True), x)

                gradcheck(lambda x: x.lu(pivot=False, get_infos=False), x)
                gradgradcheck(lambda x: x.lu(pivot=False, get_infos=False), x)

        run_test(3, 3)
        run_test(3, 3, 3)
        run_test(3, 3, 3, 3)
        run_test(5, 5)
        run_test(3, 5, 5)
        run_test(3, 3, 5, 5)

    def test_strided_leaf_grad_layout(self, device):
        # (1) If leaf is non-overlapping and dense, grad's layout should match its leaf.
        for fmt_a in (torch.contiguous_format, torch.channels_last):
            for fmt_b in (torch.contiguous_format, torch.channels_last):
                a = torch.rand((2, 3, 4, 5), device=device).to(memory_format=fmt_a)
                b = torch.rand((2, 3, 4, 5), device=device).to(memory_format=fmt_b)
                a.requires_grad_()
                b.requires_grad_()
                # checks (1) for broadcasted gradients
                a.sum().backward()
                self.assertEqual(a.grad.stride(), a.stride())
                b.sum().backward()
                self.assertEqual(b.grad.stride(), b.stride())
                # checks (1) for non-broadcasted gradients
                a.grad = None
                b.grad = None
                (a * b).sum().backward()
                self.assertEqual(a.grad.stride(), a.stride())
                self.assertEqual(b.grad.stride(), b.stride())

        # (2) If leaf isn't dense, checks that grads are rowmajor contiguous.
        c = torch.empty_strided((2, 2), (4, 2), device=device).copy_(torch.rand((2, 2), device=device))
        c.requires_grad_()
        d = torch.rand((2, 2), device=device)
        # checks (2) for broadcasted gradients
        c.sum().backward()
        self.assertEqual(c.grad.stride(), (2, 1))
        # checks (2) for non-broadcasted gradients
        c.grad = None
        (c * d).sum().backward()
        self.assertEqual(c.grad.stride(), (2, 1))

    def _test_atleast(self, device, torch_fn):
        # 0-dim
        s = torch.tensor(0.5, dtype=torch.double, requires_grad=True)

        gradcheck(lambda x: torch_fn(x), s)
        gradgradcheck(lambda x: torch_fn(x), s)

        # 1-dim
        a = torch.rand(4, dtype=torch.double, requires_grad=True)

        gradcheck(lambda x: torch_fn(x), a)
        gradgradcheck(lambda x: torch_fn(x), a)

        # 2,3,4-dim
        b = torch.rand(4, 3, dtype=torch.double, requires_grad=True)
        c = torch.rand(4, 3, 2, dtype=torch.double, requires_grad=True)
        d = torch.rand(4, 3, 2, 1, dtype=torch.double, requires_grad=True)

        input_tuple = (s, a, b, c, d)
        gradcheck(lambda s, w, x, y, z: torch_fn(s, w, x, y, z), input_tuple)
        gradgradcheck(lambda s, w, x, y, z: torch_fn(s, w, x, y, z), input_tuple)

    def test_atleast(self, device):
        self._test_atleast(device, torch.atleast_1d)
        self._test_atleast(device, torch.atleast_2d)
        self._test_atleast(device, torch.atleast_3d)

    def test_xlogy(self, device):

        def _tensor_tensor_helper(x, y):
            gradcheck(lambda x, y: torch.xlogy(x, y), (x, y))
            gradgradcheck(lambda x, y: torch.xlogy(x, y), (x, y))

            with torch.no_grad():
                x = x.clone()
                x[torch.rand_like(x) > 0.5] = 0

            gradcheck(lambda y: torch.xlogy(x, y), (y))
            gradgradcheck(lambda y: torch.xlogy(x, y), (y))

        shapes = ((4,), (1, 4), (1, 1, 4), (1, 1, 1, 4))

        # For broadcastible shapes and scalar.
        for x_shape, y_shape in permutations(shapes, 2):
            x = torch.rand(*x_shape, dtype=torch.double, device=device, requires_grad=True)
            y = torch.rand(*y_shape, dtype=torch.double, device=device, requires_grad=True)

            _tensor_tensor_helper(x, y)
            _tensor_tensor_helper(y, x)

            gradcheck(lambda y: torch.xlogy(0, y), (y))
            gradgradcheck(lambda y: torch.xlogy(0, y), (y))

            gradcheck(lambda y: torch.xlogy(2, y), (y))
            gradgradcheck(lambda y: torch.xlogy(2, y), (y))
            gradcheck(lambda y: torch.xlogy(y, 2), (y))
            gradgradcheck(lambda y: torch.xlogy(y, 2), (y))

        # Different shape
        x = torch.rand(2, 3, 4, 5, dtype=torch.double, device=device, requires_grad=True)
        y = torch.rand(4, 5, dtype=torch.double, device=device, requires_grad=True)
        _tensor_tensor_helper(x, y)
        _tensor_tensor_helper(y, x)
        _tensor_tensor_helper(x, x)
        _tensor_tensor_helper(y, y)

        # Same shape
        x = torch.rand(4, 5, dtype=torch.double, device=device, requires_grad=True)
        y = torch.rand(4, 5, dtype=torch.double, device=device, requires_grad=True)
        _tensor_tensor_helper(x, y)
        _tensor_tensor_helper(y, x)
        _tensor_tensor_helper(x, x)
        _tensor_tensor_helper(y, y)


class TestMultithreadAutograd(TestCase):
    def _run_py_multithread_fn(self, fn, args=(), num_threads=10, kwargs=None):
        threads = []
        for _ in range(num_threads):
            p = threading.Thread(target=fn, args=(args))
            p.start()
            threads.append(p)

        for p in threads:
            p.join()

    def test_simple_backward(self):
        # simple multithreaded backward that create threads in the beginning of training
        # and everything else is training separately, i.e. inputs, operations, etc.
        def train_fn():
            x = torch.ones(5, 5, requires_grad=True)
            y = (x + 3) * (x + 4) * 0.5
            y.sum().backward()
            self.assertEqual(x.grad, x + 3.5)

        self._run_py_multithread_fn(train_fn)

    def test_simple_backward_same_input(self):
        # simple multithreaded backward with only shared inputs (i.e. This is common
        # for things like Hogwild multithreaded training with multiple CPU threads)
        def train_fn_backward(x):
            y = (x + 3) * (x + 4) * 0.5
            y.sum().backward()

        x = torch.ones(5, 5, requires_grad=True)
        self._run_py_multithread_fn(train_fn_backward, (x,))
        # Since we are calling backward from multiple threads
        # and all threads share the same input, when we do backward
        # concurrently, different backwards will all accumulate to
        # the same .grad for each input, and the gradients should
        # be equal to num_threads * gradient
        self.assertEqual(x.grad, 10 * (x + 3.5))

        def train_fn_grad(x):
            y = (x + 3) * (x + 4) * 0.5
            grads = torch.autograd.grad(y.sum(), x)
            self.assertEqual(len(grads), 1)
            self.assertEqual(grads[0], x + 3.5)

        # since we use functional grad() api, gradients will not
        # be accumulate to the same place and should be the same
        self._run_py_multithread_fn(train_fn_grad, (x,))

    def test_python_thread_in_middle(self):
        # User might write a network that starts on one CPU thread, then runs its second half
        # concurrently with other threads (either via python threading or fork/join calls),
        # then calls backward()/grad() on BOTH threads, like a Y pattern from input at the
        # bottom to output at the top. This way part of the GraphTask is being shared across
        # different threads and we need to ensure user specify retain_graph=True, otherwise
        # error out with the correct error message

        # Case 1: multiple backward with python threads, retain_graph=False
        # should throw error in some threads with no retain_graph.
        success_vs_raises = [0, 0]

        def train_fn_no_retain_graph(x):
            y = x + x ** 2
            try:
                y.sum().backward()
                success_vs_raises[0] += 1
            except RuntimeError as error:
                success_vs_raises[1] += 1
                self.assertRegex(str(error), "Specify retain_graph=True")

        x_no_retain = torch.ones(5, 5, requires_grad=True)
        y_no_retain = x_no_retain + x_no_retain ** 2
        self._run_py_multithread_fn(train_fn_no_retain_graph, (y_no_retain,), num_threads=5)
        # at least one thread will be success in this case, all other threads should raise
        # with the error that throw to user to recommend them specify retain_graph=True
        self.assertTrue(success_vs_raises[0] >= 1)

        # multiple backward with python threads, no error with retain_graph=True
        def train_fn_retain_graph(x):
            y = x + x ** 2
            y.sum().backward(retain_graph=True)

        x_retain = torch.ones(5, 5, requires_grad=True)
        y_retain = x_retain + x_retain ** 2
        self._run_py_multithread_fn(train_fn_retain_graph, (y_retain,), num_threads=5)
        # result should equal to num_thread * gradients
        self.assertEqual(x_retain.grad, 5 * (4 * x_retain ** 3 + 6 * (x_retain ** 2) + 4 * x_retain + 1))

    def test_fork_join_in_middle(self):
        # multiple backward with jit threads (fork/join primitive)
        # similar to test_python_thread_in_middle, we test with retain_graph=False/True

        # Case 1: multiple grad() calls with jit threads, retain_graph=False
        # should throw error in some threads with no retain_graph.
        @torch.jit.script
        def train_fn_jit_no_retain(middle, orig_x):
            y = middle + middle ** 2
            return torch.autograd.grad([y.sum()], [orig_x])

        @torch.jit.script
        def train_fn_fork_join_calls_no_retain(x):
            y_no_retain = (x + 3) * (x + 4) * 0.5

            fut = torch.jit._fork(train_fn_jit_no_retain, y_no_retain, x)
            grad_hat = train_fn_jit_no_retain(y_no_retain, x)
            grad = torch.jit._wait(fut)
            return grad, grad_hat

        try:
            train_fn_fork_join_calls_no_retain(torch.randn(5, 5, requires_grad=True))
        except RuntimeError as error:
            self.assertRegex(str(error), "Specify retain_graph=True")

        # Case 2: no error with retain_graph=True
        @torch.jit.script
        def train_fn_jit_retain(middle, orig_x):
            y = middle + middle ** 2
            return torch.autograd.grad([y.sum()], [orig_x], retain_graph=True)

        @torch.jit.script
        def train_fn_fork_join_calls_retain(x):
            y_retain = (x + 3) * (x + 4) * 0.5
            fut1 = torch.jit._fork(train_fn_jit_retain, y_retain, x)
            fut2 = torch.jit._fork(train_fn_jit_retain, y_retain, x)
            grad = train_fn_jit_retain(y_retain, x)
            grad1 = torch.jit._wait(fut1)
            grad2 = torch.jit._wait(fut2)
            return grad, grad1, grad2

        grad, grad1, grad2 = train_fn_fork_join_calls_retain(torch.randn(5, 5, requires_grad=True))
        self.assertEqual(grad, grad1)
        self.assertEqual(grad, grad2)

    def test_preserve_backtrace(self):
        class Foo(torch.autograd.Function):
            @staticmethod
            def forward(ctx, input):
                return input

            @staticmethod
            def backward(ctx, *grad):
                raise ValueError("something")

        t = torch.rand(10, requires_grad=True)
        try:
            Foo.apply(t).sum().backward()
        except Exception:
            import traceback
            tb = sys.exc_info()[2]
            tb_str = "\n".join(traceback.format_tb(tb))
            self.assertTrue('raise ValueError("something")' in tb_str)

    # TODO(@anjali411): add an OpInfo based test for torch.cat
    # Issue: https://github.com/pytorch/pytorch/issues/51627
    def test_cat_r_to_c(self):
        inp_c = torch.rand(3, 2, dtype=torch.cdouble, requires_grad=True)
        inp_r = torch.randn(3, 2, dtype=torch.double, requires_grad=True)

        def fn(x1, x2):
            return torch.cat((x1, x2), dim=-1)

        torch.autograd.gradcheck(fn, [inp_r, inp_c])
        torch.autograd.gradcheck(fn, [inp_c, inp_r])

for test in method_tests():
    add_test(*test)


# e.g., TestAutogradDeviceTypeCPU and TestAutogradDeviceTypeCUDA
instantiate_device_type_tests(
    TestAutogradDeviceType,
    globals(),
    except_for=None
)

if __name__ == '__main__':
    run_tests()<|MERGE_RESOLUTION|>--- conflicted
+++ resolved
@@ -7031,17 +7031,12 @@
             i.mul_(torch.tensor(size[:sparse_dim]).unsqueeze(1).to(i))
             i = i.to(torch.long)
 
-            inp = torch.randn(v_size, requires_grad=True)
-<<<<<<< HEAD
-            other = self.genSparseTensor(size, sparse_dim, nnz, is_uncoalesced=True)[0]
-            other = other.to(device, dtype=dtype)
-=======
+            inp = torch.randn(v_size, device=device, requires_grad=True)
             other = self.genSparseTensor(size, sparse_dim, nnz, is_uncoalesced=True, device=device,
-                                         dtype=torch.double)[0]
->>>>>>> fe7602d7
+                                         dtype=dtype)[0]
 
             def fn(v):
-                x = torch.sparse_coo_tensor(i, v, size, device=device, dtype=dtype)
+                x = torch.sparse_coo_tensor(i, v, size, device=device)
                 y = (x + other).coalesce()
                 yv = y.values()
                 new_v = yv.tanh()
@@ -7062,8 +7057,7 @@
             nnz = 0 if empty_nnz else 5
             _test(sparse_size + dense_size, len(sparse_size), nnz, device)
 
-
-    @dtypes(torch.double, torch.cdouble)
+    @dtypes(torch.double)
     def test_sparse_backward(self, device, dtype):
         class FixedGradientFunction(Function):
             @staticmethod
@@ -7089,19 +7083,19 @@
         ], dtype=torch.long)
         v2 = make_tensor([4, 2], dtype=dtype, device=device)
         sparse_grad2 = torch.sparse_coo_tensor(i2, v2, size, dtype=dtype, device=device)
-        dense_grad = torch.rand(size).to(dtype)
+        dense_grad = torch.rand(size, device=device).double()
         fn = FixedGradientFunction
 
         # sparse first
-        x = torch.randn(size, requires_grad=True, dtype=dtype)
+        x = torch.randn(size, device=device, requires_grad=True)
         (fn.apply(x, sparse_grad1) + fn.apply(x, dense_grad) + fn.apply(x, sparse_grad2)).sum().backward()
         self.assertEqual(x.grad, dense_grad + sparse_grad1 + sparse_grad2)
         # dense first
-        x = torch.randn(size, requires_grad=True, dtype=dtype)
+        x = torch.randn(size, device=device, requires_grad=True)
         (fn.apply(x, dense_grad) + fn.apply(x, sparse_grad1) + fn.apply(x, sparse_grad2)).sum().backward()
         self.assertEqual(x.grad, dense_grad + sparse_grad1 + sparse_grad2)
         # sparse only
-        x = torch.randn(size, requires_grad=True, dtype=dtype)
+        x = torch.randn(size, device=device, requires_grad=True)
         (fn.apply(x, sparse_grad1) + fn.apply(x, sparse_grad2)).sum().backward()
         self.assertEqual(x.grad, sparse_grad1 + sparse_grad2)
 
