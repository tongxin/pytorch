import collections
import contextlib
import functools
import itertools
import math
import os
import random
import re
import unittest
from typing import Any, Callable, Iterator, List, Tuple, Type

import torch

from torch.testing._internal.common_utils import \
    (IS_SANDCASTLE, IS_WINDOWS, TestCase, make_tensor, run_tests, skipIfRocm, slowTest)
from torch.testing._internal.framework_utils import calculate_shards
from torch.testing._internal.common_device_type import \
    (PYTORCH_TESTING_DEVICE_EXCEPT_FOR_KEY, PYTORCH_TESTING_DEVICE_ONLY_FOR_KEY, dtypes,
     get_device_type_test_bases, instantiate_device_type_tests, onlyCUDA, onlyOnCPUAndCUDA)
from torch.testing._asserts import UsageError

# For testing TestCase methods and torch.testing functions
class TestTesting(TestCase):
    # Ensure that assertEqual handles numpy arrays properly
    @dtypes(*(torch.testing.get_all_dtypes(include_half=True, include_bfloat16=False,
                                           include_bool=True, include_complex=True)))
    def test_assertEqual_numpy(self, device, dtype):
        S = 10
        test_sizes = [
            (),
            (0,),
            (S,),
            (S, S),
            (0, S),
            (S, 0)]
        for test_size in test_sizes:
            a = make_tensor(test_size, device, dtype, low=-5, high=5)
            a_n = a.cpu().numpy()
            msg = f'size: {test_size}'
            self.assertEqual(a_n, a, rtol=0, atol=0, msg=msg)
            self.assertEqual(a, a_n, rtol=0, atol=0, msg=msg)
            self.assertEqual(a_n, a_n, rtol=0, atol=0, msg=msg)

    # Tests that when rtol or atol (including self.precision) is set, then
    # the other is zeroed.
    # TODO: this is legacy behavior and should be updated after test
    # precisions are reviewed to be consistent with torch.isclose.
    @onlyOnCPUAndCUDA
    def test__comparetensors_legacy(self, device):
        a = torch.tensor((10000000.,))
        b = torch.tensor((10000002.,))

        x = torch.tensor((1.,))
        y = torch.tensor((1. + 1e-5,))

        # Helper for reusing the tensor values as scalars
        def _scalar_helper(a, b, rtol=None, atol=None):
            return self._compareScalars(a.item(), b.item(), rtol=rtol, atol=atol)

        for op in (self._compareTensors, _scalar_helper):
            # Tests default
            result, debug_msg = op(a, b)
            self.assertTrue(result)

            # Tests setting atol
            result, debug_msg = op(a, b, atol=2, rtol=0)
            self.assertTrue(result)

            # Tests setting atol too small
            result, debug_msg = op(a, b, atol=1, rtol=0)
            self.assertFalse(result)

            # Tests setting rtol too small
            result, debug_msg = op(x, y, atol=0, rtol=1.05e-5)
            self.assertTrue(result)

            # Tests setting rtol too small
            result, debug_msg = op(x, y, atol=0, rtol=1e-5)
            self.assertFalse(result)

    @onlyOnCPUAndCUDA
    def test__comparescalars_debug_msg(self, device):
        # float x float
        result, debug_msg = self._compareScalars(4., 7.)
        expected_msg = ("Comparing 4.0 and 7.0 gives a difference of 3.0, "
                        "but the allowed difference with rtol=1.3e-06 and "
                        "atol=1e-05 is only 1.9100000000000003e-05!")
        self.assertEqual(debug_msg, expected_msg)

        # complex x complex, real difference
        result, debug_msg = self._compareScalars(complex(1, 3), complex(3, 1))
        expected_msg = ("Comparing the real part 1.0 and 3.0 gives a difference "
                        "of 2.0, but the allowed difference with rtol=1.3e-06 "
                        "and atol=1e-05 is only 1.39e-05!")
        self.assertEqual(debug_msg, expected_msg)

        # complex x complex, imaginary difference
        result, debug_msg = self._compareScalars(complex(1, 3), complex(1, 5.5))
        expected_msg = ("Comparing the imaginary part 3.0 and 5.5 gives a "
                        "difference of 2.5, but the allowed difference with "
                        "rtol=1.3e-06 and atol=1e-05 is only 1.715e-05!")
        self.assertEqual(debug_msg, expected_msg)

        # complex x int
        result, debug_msg = self._compareScalars(complex(1, -2), 1)
        expected_msg = ("Comparing the imaginary part -2.0 and 0.0 gives a "
                        "difference of 2.0, but the allowed difference with "
                        "rtol=1.3e-06 and atol=1e-05 is only 1e-05!")
        self.assertEqual(debug_msg, expected_msg)

        # NaN x NaN, equal_nan=False
        result, debug_msg = self._compareScalars(float('nan'), float('nan'), equal_nan=False)
        expected_msg = ("Found nan and nan while comparing and either one is "
                        "nan and the other isn't, or both are nan and equal_nan "
                        "is False")
        self.assertEqual(debug_msg, expected_msg)

    # Checks that compareTensors provides the correct debug info
    @onlyOnCPUAndCUDA
    def test__comparetensors_debug_msg(self, device):
        # Acquires atol that will be used
        atol = max(1e-05, self.precision)

        # Checks float tensor comparisons (2D tensor)
        a = torch.tensor(((0, 6), (7, 9)), device=device, dtype=torch.float32)
        b = torch.tensor(((0, 7), (7, 22)), device=device, dtype=torch.float32)
        result, debug_msg = self._compareTensors(a, b)
        expected_msg = ("With rtol=1.3e-06 and atol={0}, found 2 element(s) (out of 4) "
                        "whose difference(s) exceeded the margin of error (including 0 nan comparisons). "
                        "The greatest difference was 13.0 (9.0 vs. 22.0), "
                        "which occurred at index (1, 1).").format(atol)
        self.assertEqual(debug_msg, expected_msg)

        # Checks float tensor comparisons (with extremal values)
        a = torch.tensor((float('inf'), 5, float('inf')), device=device, dtype=torch.float32)
        b = torch.tensor((float('inf'), float('nan'), float('-inf')), device=device, dtype=torch.float32)
        result, debug_msg = self._compareTensors(a, b)
        expected_msg = ("With rtol=1.3e-06 and atol={0}, found 2 element(s) (out of 3) "
                        "whose difference(s) exceeded the margin of error (including 1 nan comparisons). "
                        "The greatest difference was nan (5.0 vs. nan), "
                        "which occurred at index 1.").format(atol)
        self.assertEqual(debug_msg, expected_msg)

        # Checks float tensor comparisons (with finite vs nan differences)
        a = torch.tensor((20, -6), device=device, dtype=torch.float32)
        b = torch.tensor((-1, float('nan')), device=device, dtype=torch.float32)
        result, debug_msg = self._compareTensors(a, b)
        expected_msg = ("With rtol=1.3e-06 and atol={0}, found 2 element(s) (out of 2) "
                        "whose difference(s) exceeded the margin of error (including 1 nan comparisons). "
                        "The greatest difference was nan (-6.0 vs. nan), "
                        "which occurred at index 1.").format(atol)
        self.assertEqual(debug_msg, expected_msg)

        # Checks int tensor comparisons (1D tensor)
        a = torch.tensor((1, 2, 3, 4), device=device)
        b = torch.tensor((2, 5, 3, 4), device=device)
        result, debug_msg = self._compareTensors(a, b)
        expected_msg = ("Found 2 different element(s) (out of 4), "
                        "with the greatest difference of 3 (2 vs. 5) "
                        "occuring at index 1.")
        self.assertEqual(debug_msg, expected_msg)

        # Checks bool tensor comparisons (0D tensor)
        a = torch.tensor((True), device=device)
        b = torch.tensor((False), device=device)
        result, debug_msg = self._compareTensors(a, b)
        expected_msg = ("Found 1 different element(s) (out of 1), "
                        "with the greatest difference of 1 (1 vs. 0) "
                        "occuring at index 0.")
        self.assertEqual(debug_msg, expected_msg)

        # Checks complex tensor comparisons (real part)
        a = torch.tensor((1 - 1j, 4 + 3j), device=device)
        b = torch.tensor((1 - 1j, 1 + 3j), device=device)
        result, debug_msg = self._compareTensors(a, b)
        expected_msg = ("Real parts failed to compare as equal! "
                        "With rtol=1.3e-06 and atol={0}, "
                        "found 1 element(s) (out of 2) whose difference(s) exceeded the "
                        "margin of error (including 0 nan comparisons). The greatest difference was "
                        "3.0 (4.0 vs. 1.0), which occurred at index 1.").format(atol)
        self.assertEqual(debug_msg, expected_msg)

        # Checks complex tensor comparisons (imaginary part)
        a = torch.tensor((1 - 1j, 4 + 3j), device=device)
        b = torch.tensor((1 - 1j, 4 - 21j), device=device)
        result, debug_msg = self._compareTensors(a, b)
        expected_msg = ("Imaginary parts failed to compare as equal! "
                        "With rtol=1.3e-06 and atol={0}, "
                        "found 1 element(s) (out of 2) whose difference(s) exceeded the "
                        "margin of error (including 0 nan comparisons). The greatest difference was "
                        "24.0 (3.0 vs. -21.0), which occurred at index 1.").format(atol)
        self.assertEqual(debug_msg, expected_msg)

        # Checks size mismatch
        a = torch.tensor((1, 2), device=device)
        b = torch.tensor((3), device=device)
        result, debug_msg = self._compareTensors(a, b)
        expected_msg = ("Attempted to compare equality of tensors "
                        "with different sizes. Got sizes torch.Size([2]) and torch.Size([]).")
        self.assertEqual(debug_msg, expected_msg)

        # Checks dtype mismatch
        a = torch.tensor((1, 2), device=device, dtype=torch.long)
        b = torch.tensor((1, 2), device=device, dtype=torch.float32)
        result, debug_msg = self._compareTensors(a, b, exact_dtype=True)
        expected_msg = ("Attempted to compare equality of tensors "
                        "with different dtypes. Got dtypes torch.int64 and torch.float32.")
        self.assertEqual(debug_msg, expected_msg)

        # Checks device mismatch
        if self.device_type == 'cuda':
            a = torch.tensor((5), device='cpu')
            b = torch.tensor((5), device=device)
            result, debug_msg = self._compareTensors(a, b, exact_device=True)
            expected_msg = ("Attempted to compare equality of tensors "
                            "on different devices! Got devices cpu and cuda:0.")
            self.assertEqual(debug_msg, expected_msg)

    # Helper for testing _compareTensors and _compareScalars
    # Works on single element tensors
    def _comparetensors_helper(self, tests, device, dtype, equal_nan, exact_dtype=True, atol=1e-08, rtol=1e-05):
        for test in tests:
            a = torch.tensor((test[0],), device=device, dtype=dtype)
            b = torch.tensor((test[1],), device=device, dtype=dtype)

            # Tensor x Tensor comparison
            compare_result, debug_msg = self._compareTensors(a, b, rtol=rtol, atol=atol,
                                                             equal_nan=equal_nan,
                                                             exact_dtype=exact_dtype)
            self.assertEqual(compare_result, test[2])

            # Scalar x Scalar comparison
            compare_result, debug_msg = self._compareScalars(a.item(), b.item(),
                                                             rtol=rtol, atol=atol,
                                                             equal_nan=equal_nan)
            self.assertEqual(compare_result, test[2])

    def _isclose_helper(self, tests, device, dtype, equal_nan, atol=1e-08, rtol=1e-05):
        for test in tests:
            a = torch.tensor((test[0],), device=device, dtype=dtype)
            b = torch.tensor((test[1],), device=device, dtype=dtype)

            actual = torch.isclose(a, b, equal_nan=equal_nan, atol=atol, rtol=rtol)
            expected = test[2]
            self.assertEqual(actual.item(), expected)

    # torch.close is not implemented for bool tensors
    # see https://github.com/pytorch/pytorch/issues/33048
    def test_isclose_comparetensors_bool(self, device):
        tests = (
            (True, True, True),
            (False, False, True),
            (True, False, False),
            (False, True, False),
        )

        with self.assertRaises(RuntimeError):
            self._isclose_helper(tests, device, torch.bool, False)

        self._comparetensors_helper(tests, device, torch.bool, False)

    @dtypes(torch.uint8,
            torch.int8, torch.int16, torch.int32, torch.int64)
    def test_isclose_comparetensors_integer(self, device, dtype):
        tests = (
            (0, 0, True),
            (0, 1, False),
            (1, 0, False),
        )

        self._isclose_helper(tests, device, dtype, False)

        # atol and rtol tests
        tests = [
            (0, 1, True),
            (1, 0, False),
            (1, 3, True),
        ]

        self._isclose_helper(tests, device, dtype, False, atol=.5, rtol=.5)
        self._comparetensors_helper(tests, device, dtype, False, atol=.5, rtol=.5)

        if dtype is torch.uint8:
            tests = [
                (-1, 1, False),
                (1, -1, False)
            ]
        else:
            tests = [
                (-1, 1, True),
                (1, -1, True)
            ]

        self._isclose_helper(tests, device, dtype, False, atol=1.5, rtol=.5)
        self._comparetensors_helper(tests, device, dtype, False, atol=1.5, rtol=.5)

    @onlyOnCPUAndCUDA
    @dtypes(torch.float16, torch.float32, torch.float64)
    def test_isclose_comparetensors_float(self, device, dtype):
        tests = (
            (0, 0, True),
            (0, -1, False),
            (float('inf'), float('inf'), True),
            (-float('inf'), float('inf'), False),
            (float('inf'), float('nan'), False),
            (float('nan'), float('nan'), False),
            (0, float('nan'), False),
            (1, 1, True),
        )

        self._isclose_helper(tests, device, dtype, False)
        self._comparetensors_helper(tests, device, dtype, False)

        # atol and rtol tests
        eps = 1e-2 if dtype is torch.half else 1e-6
        tests = (
            (0, 1, True),
            (0, 1 + eps, False),
            (1, 0, False),
            (1, 3, True),
            (1 - eps, 3, False),
            (-.25, .5, True),
            (-.25 - eps, .5, False),
            (.25, -.5, True),
            (.25 + eps, -.5, False),
        )

        self._isclose_helper(tests, device, dtype, False, atol=.5, rtol=.5)
        self._comparetensors_helper(tests, device, dtype, False, atol=.5, rtol=.5)

        # equal_nan = True tests
        tests = (
            (0, float('nan'), False),
            (float('inf'), float('nan'), False),
            (float('nan'), float('nan'), True),
        )

        self._isclose_helper(tests, device, dtype, True)

        self._comparetensors_helper(tests, device, dtype, True)

    # torch.close with equal_nan=True is not implemented for complex inputs
    # see https://github.com/numpy/numpy/issues/15959
    # Note: compareTensor will compare the real and imaginary parts of a
    # complex tensors separately, unlike isclose.
    @dtypes(torch.complex64, torch.complex128)
    def test_isclose_comparetensors_complex(self, device, dtype):
        tests = (
            (complex(1, 1), complex(1, 1 + 1e-8), True),
            (complex(0, 1), complex(1, 1), False),
            (complex(1, 1), complex(1, 0), False),
            (complex(1, 1), complex(1, float('nan')), False),
            (complex(1, float('nan')), complex(1, float('nan')), False),
            (complex(1, 1), complex(1, float('inf')), False),
            (complex(float('inf'), 1), complex(1, float('inf')), False),
            (complex(-float('inf'), 1), complex(1, float('inf')), False),
            (complex(-float('inf'), 1), complex(float('inf'), 1), False),
            (complex(float('inf'), 1), complex(float('inf'), 1), True),
            (complex(float('inf'), 1), complex(float('inf'), 1 + 1e-4), False),
        )

        self._isclose_helper(tests, device, dtype, False)
        self._comparetensors_helper(tests, device, dtype, False)

        # atol and rtol tests

        # atol and rtol tests
        eps = 1e-6
        tests = (
            # Complex versions of float tests (real part)
            (complex(0, 0), complex(1, 0), True),
            (complex(0, 0), complex(1 + eps, 0), False),
            (complex(1, 0), complex(0, 0), False),
            (complex(1, 0), complex(3, 0), True),
            (complex(1 - eps, 0), complex(3, 0), False),
            (complex(-.25, 0), complex(.5, 0), True),
            (complex(-.25 - eps, 0), complex(.5, 0), False),
            (complex(.25, 0), complex(-.5, 0), True),
            (complex(.25 + eps, 0), complex(-.5, 0), False),
            # Complex versions of float tests (imaginary part)
            (complex(0, 0), complex(0, 1), True),
            (complex(0, 0), complex(0, 1 + eps), False),
            (complex(0, 1), complex(0, 0), False),
            (complex(0, 1), complex(0, 3), True),
            (complex(0, 1 - eps), complex(0, 3), False),
            (complex(0, -.25), complex(0, .5), True),
            (complex(0, -.25 - eps), complex(0, .5), False),
            (complex(0, .25), complex(0, -.5), True),
            (complex(0, .25 + eps), complex(0, -.5), False),
        )

        self._isclose_helper(tests, device, dtype, False, atol=.5, rtol=.5)
        self._comparetensors_helper(tests, device, dtype, False, atol=.5, rtol=.5)

        # atol and rtol tests for isclose
        tests = (
            # Complex-specific tests
            (complex(1, -1), complex(-1, 1), False),
            (complex(1, -1), complex(2, -2), True),
            (complex(-math.sqrt(2), math.sqrt(2)),
             complex(-math.sqrt(.5), math.sqrt(.5)), True),
            (complex(-math.sqrt(2), math.sqrt(2)),
             complex(-math.sqrt(.501), math.sqrt(.499)), False),
            (complex(2, 4), complex(1., 8.8523607), True),
            (complex(2, 4), complex(1., 8.8523607 + eps), False),
            (complex(1, 99), complex(4, 100), True),
        )

        self._isclose_helper(tests, device, dtype, False, atol=.5, rtol=.5)

        # atol and rtol tests for compareTensors
        tests = (
            (complex(1, -1), complex(-1, 1), False),
            (complex(1, -1), complex(2, -2), True),
            (complex(1, 99), complex(4, 100), False),
        )

        self._comparetensors_helper(tests, device, dtype, False, atol=.5, rtol=.5)

        # equal_nan = True tests
        tests = (
            (complex(1, 1), complex(1, float('nan')), False),
            (complex(float('nan'), 1), complex(1, float('nan')), False),
            (complex(float('nan'), 1), complex(float('nan'), 1), True),
        )

        with self.assertRaises(RuntimeError):
            self._isclose_helper(tests, device, dtype, True)

        self._comparetensors_helper(tests, device, dtype, True)

    # Tests that isclose with rtol or atol values less than zero throws a
    #   RuntimeError
    @dtypes(torch.bool, torch.uint8,
            torch.int8, torch.int16, torch.int32, torch.int64,
            torch.float16, torch.float32, torch.float64)
    def test_isclose_atol_rtol_greater_than_zero(self, device, dtype):
        t = torch.tensor((1,), device=device, dtype=dtype)

        with self.assertRaises(RuntimeError):
            torch.isclose(t, t, atol=-1, rtol=1)
        with self.assertRaises(RuntimeError):
            torch.isclose(t, t, atol=1, rtol=-1)
        with self.assertRaises(RuntimeError):
            torch.isclose(t, t, atol=-1, rtol=-1)

    @dtypes(torch.bool, torch.long, torch.float, torch.cfloat)
    def test_make_tensor(self, device, dtype):
        def check(size, low, high, requires_grad, noncontiguous):
            t = make_tensor(size, device, dtype, low=low, high=high,
                            requires_grad=requires_grad, noncontiguous=noncontiguous)

            self.assertEqual(t.shape, size)
            self.assertEqual(t.device, torch.device(device))
            self.assertEqual(t.dtype, dtype)

            low = -9 if low is None else low
            high = 9 if high is None else high

            if t.numel() > 0 and dtype in [torch.long, torch.float]:
                self.assertTrue(t.le(high).logical_and(t.ge(low)).all().item())

            if dtype in [torch.float, torch.cfloat]:
                self.assertEqual(t.requires_grad, requires_grad)
            else:
                self.assertFalse(t.requires_grad)

            if t.numel() > 1:
                self.assertEqual(t.is_contiguous(), not noncontiguous)
            else:
                self.assertTrue(t.is_contiguous())

        for size in (tuple(), (0,), (1,), (1, 1), (2,), (2, 3), (8, 16, 32)):
            check(size, None, None, False, False)
            check(size, 2, 4, True, True)

    def test_assert_messages(self, device):
        self.assertIsNone(self._get_assert_msg(msg=None))
        self.assertEqual("\nno_debug_msg", self._get_assert_msg("no_debug_msg"))
        self.assertEqual("no_user_msg", self._get_assert_msg(msg=None, debug_msg="no_user_msg"))
        self.assertEqual("debug_msg\nuser_msg", self._get_assert_msg(msg="user_msg", debug_msg="debug_msg"))

    # The following tests (test_cuda_assert_*) are added to ensure test suite terminates early
    # when CUDA assert was thrown. Because all subsequent test will fail if that happens.
    # These tests are slow because it spawn another process to run test suite.
    # See: https://github.com/pytorch/pytorch/issues/49019
    @onlyCUDA
    @slowTest
    def test_cuda_assert_should_stop_common_utils_test_suite(self, device):
        # test to ensure common_utils.py override has early termination for CUDA.
        stderr = TestCase.runWithPytorchAPIUsageStderr("""\
#!/usr/bin/env python

import torch
from torch.testing._internal.common_utils import (TestCase, run_tests, slowTest)

class TestThatContainsCUDAAssertFailure(TestCase):

    @slowTest
    def test_throw_unrecoverable_cuda_exception(self):
        x = torch.rand(10, device='cuda')
        # cause unrecoverable CUDA exception, recoverable on CPU
        y = x[torch.tensor([25])].cpu()

    @slowTest
    def test_trivial_passing_test_case_on_cpu_cuda(self):
        x1 = torch.tensor([0., 1.], device='cuda')
        x2 = torch.tensor([0., 1.], device='cpu')
        self.assertEqual(x1, x2)

if __name__ == '__main__':
    run_tests()
""")
        # should capture CUDA error
        self.assertIn('CUDA error: device-side assert triggered', stderr)
        # should run only 1 test because it throws unrecoverable error.
        self.assertIn('Ran 1 test', stderr)


    @onlyCUDA
    @slowTest
    def test_cuda_assert_should_stop_common_device_type_test_suite(self, device):
        # test to ensure common_device_type.py override has early termination for CUDA.
        stderr = TestCase.runWithPytorchAPIUsageStderr("""\
#!/usr/bin/env python

import torch
from torch.testing._internal.common_utils import (TestCase, run_tests, slowTest)
from torch.testing._internal.common_device_type import instantiate_device_type_tests

class TestThatContainsCUDAAssertFailure(TestCase):

    @slowTest
    def test_throw_unrecoverable_cuda_exception(self, device):
        x = torch.rand(10, device=device)
        # cause unrecoverable CUDA exception, recoverable on CPU
        y = x[torch.tensor([25])].cpu()

    @slowTest
    def test_trivial_passing_test_case_on_cpu_cuda(self, device):
        x1 = torch.tensor([0., 1.], device=device)
        x2 = torch.tensor([0., 1.], device='cpu')
        self.assertEqual(x1, x2)

instantiate_device_type_tests(
    TestThatContainsCUDAAssertFailure,
    globals(),
    only_for='cuda'
)

if __name__ == '__main__':
    run_tests()
""")
        # should capture CUDA error
        self.assertIn('CUDA error: device-side assert triggered', stderr)
        # should run only 1 test because it throws unrecoverable error.
        self.assertIn('Ran 1 test', stderr)


    @onlyCUDA
    @slowTest
    def test_cuda_assert_should_not_stop_common_distributed_test_suite(self, device):
        # test to ensure common_distributed.py override should not early terminate CUDA.
        stderr = TestCase.runWithPytorchAPIUsageStderr("""\
#!/usr/bin/env python

import torch
from torch.testing._internal.common_utils import (run_tests, slowTest)
from torch.testing._internal.common_device_type import instantiate_device_type_tests
from torch.testing._internal.common_distributed import MultiProcessTestCase

class TestThatContainsCUDAAssertFailure(MultiProcessTestCase):

    @slowTest
    def test_throw_unrecoverable_cuda_exception(self, device):
        x = torch.rand(10, device=device)
        # cause unrecoverable CUDA exception, recoverable on CPU
        y = x[torch.tensor([25])].cpu()

    @slowTest
    def test_trivial_passing_test_case_on_cpu_cuda(self, device):
        x1 = torch.tensor([0., 1.], device=device)
        x2 = torch.tensor([0., 1.], device='cpu')
        self.assertEqual(x1, x2)

instantiate_device_type_tests(
    TestThatContainsCUDAAssertFailure,
    globals(),
    only_for='cuda'
)

if __name__ == '__main__':
    run_tests()
""")
        # we are currently disabling CUDA early termination for distributed tests.
        self.assertIn('Ran 2 test', stderr)


instantiate_device_type_tests(TestTesting, globals())


class TestFrameworkUtils(TestCase):
    tests = [
        'super_long_test',
        'long_test1',
        'long_test2',
        'normal_test1',
        'normal_test2',
        'normal_test3',
        'short_test1',
        'short_test2',
        'short_test3',
        'short_test4',
        'short_test5',
    ]

    test_times = {
        'super_long_test': 55,
        'long_test1': 22,
        'long_test2': 18,
        'normal_test1': 9,
        'normal_test2': 7,
        'normal_test3': 5,
        'short_test1': 1,
        'short_test2': 0.6,
        'short_test3': 0.4,
        'short_test4': 0.3,
        'short_test5': 0.01,
    }

    def test_calculate_2_shards_with_complete_test_times(self):
        expected_shards = [
            (60, ['super_long_test', 'normal_test3']),
            (58.31, ['long_test1', 'long_test2', 'normal_test1', 'normal_test2', 'short_test1', 'short_test2',
                     'short_test3', 'short_test4', 'short_test5'])
        ]
        self.assertEqual(expected_shards, calculate_shards(2, self.tests, self.test_times))


    def test_calculate_5_shards_with_complete_test_times(self):
        expected_shards = [
            (55, ['super_long_test']),
            (22, ['long_test1', ]),
            (18, ['long_test2', ]),
            (11.31, ['normal_test1', 'short_test1', 'short_test2', 'short_test3', 'short_test4', 'short_test5']),
            (12, ['normal_test2', 'normal_test3']),
        ]
        self.assertEqual(expected_shards, calculate_shards(5, self.tests, self.test_times))


    def test_calculate_2_shards_with_incomplete_test_times(self):
        incomplete_test_times = {k: v for k, v in self.test_times.items() if 'test1' in k}
        expected_shards = [
            (22, ['long_test1', 'long_test2', 'normal_test3', 'short_test3', 'short_test5']),
            (10, ['normal_test1', 'short_test1', 'super_long_test', 'normal_test2', 'short_test2', 'short_test4']),
        ]
        self.assertEqual(expected_shards, calculate_shards(2, self.tests, incomplete_test_times))


    def test_calculate_5_shards_with_incomplete_test_times(self):
        incomplete_test_times = {k: v for k, v in self.test_times.items() if 'test1' in k}
        expected_shards = [
            (22, ['long_test1', 'normal_test2', 'short_test5']),
            (9, ['normal_test1', 'normal_test3']),
            (1, ['short_test1', 'short_test2']),
            (0, ['super_long_test', 'short_test3']),
            (0, ['long_test2', 'short_test4']),
        ]
        self.assertEqual(expected_shards, calculate_shards(5, self.tests, incomplete_test_times))

    def test_calculate_2_shards_against_optimal_shards(self):
        for _ in range(100):
            random.seed(120)
            random_times = {k: random.random() * 10 for k in self.tests}
            # all test times except first two
            rest_of_tests = [i for k, i in random_times.items() if k != 'super_long_test' and k != 'long_test1']
            sum_of_rest = sum(rest_of_tests)
            random_times['super_long_test'] = max(sum_of_rest / 2, max(rest_of_tests))
            random_times['long_test1'] = sum_of_rest - random_times['super_long_test']
            # An optimal sharding would look like the below, but we don't need to compute this for the test:
            # optimal_shards = [
            #     (sum_of_rest, ['super_long_test', 'long_test1']),
            #     (sum_of_rest, [i for i in self.tests if i != 'super_long_test' and i != 'long_test1']),
            # ]
            calculated_shards = calculate_shards(2, self.tests, random_times)
            max_shard_time = max(calculated_shards[0][0], calculated_shards[1][0])
            if sum_of_rest != 0:
                # The calculated shard should not have a ratio worse than 7/6 for num_shards = 2
                self.assertGreaterEqual(7.0 / 6.0, max_shard_time / sum_of_rest)
                sorted_tests = sorted(self.tests)
                sorted_shard_tests = sorted(calculated_shards[0][1] + calculated_shards[1][1])
                # All the tests should be represented by some shard
                self.assertEqual(sorted_tests, sorted_shard_tests)

    @skipIfRocm
    @unittest.skipIf(IS_WINDOWS, "Skipping because doesn't work for windows")
    @unittest.skipIf(IS_SANDCASTLE, "Skipping because doesn't work on sandcastle")
    def test_filtering_env_var(self):
        # Test environment variable selected device type test generator.
        test_filter_file_template = """\
#!/usr/bin/env python

import torch
from torch.testing._internal.common_utils import (TestCase, run_tests)
from torch.testing._internal.common_device_type import instantiate_device_type_tests

class TestEnvironmentVariable(TestCase):

    def test_trivial_passing_test(self, device):
        x1 = torch.tensor([0., 1.], device=device)
        x2 = torch.tensor([0., 1.], device='cpu')
        self.assertEqual(x1, x2)

instantiate_device_type_tests(
    TestEnvironmentVariable,
    globals(),
)

if __name__ == '__main__':
    run_tests()
"""
        test_bases_count = len(get_device_type_test_bases())
        # Test without setting env var should run everything.
        env = dict(os.environ)
        for k in ['IN_CI', PYTORCH_TESTING_DEVICE_ONLY_FOR_KEY, PYTORCH_TESTING_DEVICE_EXCEPT_FOR_KEY]:
            if k in env.keys():
                del env[k]
        _, stderr = TestCase.run_process_no_exception(test_filter_file_template, env=env)
        self.assertIn(f'Ran {test_bases_count} test', stderr.decode('ascii'))

        # Test with setting only_for should only run 1 test.
        env[PYTORCH_TESTING_DEVICE_ONLY_FOR_KEY] = 'cpu'
        _, stderr = TestCase.run_process_no_exception(test_filter_file_template, env=env)
        self.assertIn('Ran 1 test', stderr.decode('ascii'))

        # Test with setting except_for should run 1 less device type from default.
        del env[PYTORCH_TESTING_DEVICE_ONLY_FOR_KEY]
        env[PYTORCH_TESTING_DEVICE_EXCEPT_FOR_KEY] = 'cpu'
        _, stderr = TestCase.run_process_no_exception(test_filter_file_template, env=env)
        self.assertIn(f'Ran {test_bases_count-1} test', stderr.decode('ascii'))

        # Test with setting both should throw exception
        env[PYTORCH_TESTING_DEVICE_ONLY_FOR_KEY] = 'cpu'
        _, stderr = TestCase.run_process_no_exception(test_filter_file_template, env=env)
        self.assertNotIn('OK', stderr.decode('ascii'))


class _TestAssertsMixin:
    def get_assert_fns(self) -> List[Callable]:
        """Gets assert functions to be tested.

        Returns:
            List(Callable): Top-level assert functions from :mod:`torch.testing`.
        """
        return [torch.testing.assert_equal, torch.testing.assert_close]

    def make_inputs(self, actual: Any, expected: Any) -> List[Tuple[Any, Any]]:
        """Makes inputs for assert functions based on two examples.

        Args:
            actual (Any): Actual input.
            expected (Any): Expected input.

        Returns:
            List[Tuple[Any, Any]]: Pair of example inputs, as well as the example inputs wrapped in sequences
            (:class:`tuple`, :class:`list`), and mappings (:class:`dict`, :class:`~collections.OrderedDict`).
        """
        return [
            (actual, expected),
            ((actual,), (expected,)),
            ([actual], [expected]),
            ({"t": actual}, {"t": expected}),
            (collections.OrderedDict([("t", actual)]), collections.OrderedDict([("t", expected)])),
        ]

    def assert_fns_with_inputs(self, actual: Any, expected: Any) -> Iterator[Callable]:
        """Yields assert functions with included positional inputs based on two examples.

        .. note::

            This is a valid product of combinations from :meth:`get_assert_fns` and :meth:`make_inputs`. Every test
            that does not test for anything specific should iterate over this to maximize the coverage.

        Args:
            actual (Any): Actual input.
            expected (Any): Expected input.

        Yields:
            List[Callable]: Assert functions with predefined positional inputs.
        """
        for assert_fn, inputs in itertools.product(self.get_assert_fns(), self.make_inputs(actual, expected)):
            yield functools.partial(assert_fn, *inputs)

<<<<<<< HEAD
    @contextlib.contextmanager
    def assertRaisesRegexs(self, expected_exception: Type[Exception], *expected_regexs: str) -> Iterator[None]:
        """Asserts that specific exceptions is raised, where the message must match regular expressions.

        Args:
            expected_exception (Type[Exception]): Exception type expected to be raised.
            *expected_regexs (str): Regular expressions expected to be found in error message.

        Raises:
            AssertionError: If no exception of type :attr:`expected_exception` was raised.
            AssertionError: If the the message of the raised exceptions does not match all :attr:`expected_exception`'s.
        """
        try:
            yield
        except expected_exception as error:
            msg = str(error)
            for expected_regex in expected_regexs:
                if re.search(expected_regex, msg) is None:
                    raise AssertionError(f"'{msg}' does not match regular expression '{expected_regex}'.")
        else:
            raise AssertionError(f"{expected_exception.__name__} was not raised.")


class TestAsserts(TestCase, _TestAssertsMixin):
    def test_complex_support(self):
        actual = torch.ones(1, dtype=torch.float32)
        expected = torch.ones(1, dtype=torch.complex64)
=======
    @onlyCPU
    def test_complex_support(self, device):
        actual = torch.ones(1, dtype=torch.float32, device=device)
        expected = torch.ones(1, dtype=torch.complex64, device=device)
>>>>>>> 2a9bc443

        for fn in self.assert_fns_with_inputs(actual, expected):
            with self.assertRaises(UsageError):
                fn(check_dtype=False)

    def test_sparse_support(self):
        actual = torch.empty(())
        expected = torch.sparse_coo_tensor(size=())

        for fn in self.assert_fns_with_inputs(actual, expected):
            with self.assertRaises(UsageError):
                fn()

    def test_quantized_support(self):
        val = 1
        actual = torch.tensor([val], dtype=torch.int32)
        expected = torch._empty_affine_quantized(actual.shape, scale=1, zero_point=0, dtype=torch.qint32)
        expected.fill_(val)

        for fn in self.assert_fns_with_inputs(actual, expected):
            with self.assertRaises(UsageError):
                fn()

    def test_mismatching_shape(self):
        actual = torch.empty(())
        expected = actual.clone().reshape((1,))

        for fn in self.assert_fns_with_inputs(actual, expected):
            with self.assertRaisesRegex(AssertionError, "shape"):
                fn()

    def test_mismatching_dtype(self):
        actual = torch.empty((), dtype=torch.float)
        expected = actual.clone().to(torch.int)

        for fn in self.assert_fns_with_inputs(actual, expected):
            with self.assertRaisesRegex(AssertionError, "dtype"):
                fn()

    def test_mismatching_dtype_no_check(self):
        actual = torch.ones((), dtype=torch.float)
        expected = actual.clone().to(torch.int)

        for fn in self.assert_fns_with_inputs(actual, expected):
            fn(check_dtype=False)

    def test_mismatching_stride(self):
        actual = torch.empty((2, 2))
        expected = torch.as_strided(actual.clone().t().contiguous(), actual.shape, actual.stride()[::-1])

        for fn in self.assert_fns_with_inputs(actual, expected):
            with self.assertRaisesRegex(AssertionError, "stride"):
                fn()

    def test_mismatching_stride_no_check(self):
        actual = torch.rand((2, 2))
        expected = torch.as_strided(actual.clone().t().contiguous(), actual.shape, actual.stride()[::-1])
        for fn in self.assert_fns_with_inputs(actual, expected):
            fn(check_stride=False)

    def test_mismatching_values(self):
        actual = torch.tensor(1)
        expected = torch.tensor(2)

        for fn in self.assert_fns_with_inputs(actual, expected):
            with self.assertRaises(AssertionError):
                fn()

    def test_assert_equal(self):
        actual = torch.tensor(1)
        expected = actual.clone()

        torch.testing.assert_equal(actual, expected)

    def test_assert_close(self):
        actual = torch.tensor(1.0)
        expected = actual.clone()

        torch.testing.assert_close(actual, expected)

    def test_assert_close_only_rtol(self):
        actual = torch.empty(())
        expected = actual.clone()

        with self.assertRaises(UsageError):
            torch.testing.assert_close(actual, expected, rtol=0.0)

    def test_assert_close_only_atol(self):
        actual = torch.empty(())
        expected = actual.clone()

        with self.assertRaises(UsageError):
            torch.testing.assert_close(actual, expected, atol=0.0)

    def test_assert_close_mismatching_values_rtol(self):
        eps = 1e-3
        actual = torch.tensor(1.0)
        expected = torch.tensor(1.0 + eps)

        with self.assertRaises(AssertionError):
            torch.testing.assert_close(actual, expected, rtol=eps / 2, atol=0.0)

    def test_assert_close_matching_values_rtol(self):
        eps = 1e-3
        actual = torch.tensor(1.0)
        expected = torch.tensor(1.0 + eps)

        torch.testing.assert_close(actual, expected, rtol=eps * 2, atol=0.0)

    def test_assert_close_mismatching_values_atol(self):
        eps = 1e-3
        actual = torch.tensor(0.0)
        expected = torch.tensor(eps)

        with self.assertRaises(AssertionError):
            torch.testing.assert_close(actual, expected, rtol=0.0, atol=eps / 2)

    def test_assert_close_matching_values_atol(self):
        eps = 1e-3
        actual = torch.tensor(0.0)
        expected = torch.tensor(eps)

        torch.testing.assert_close(actual, expected, rtol=0.0, atol=eps * 2)

<<<<<<< HEAD
    def test_assert_close_nan(self):
        a = torch.tensor(float("NaN"))
        b = torch.tensor(float("NaN"))
=======
    def test_assert_close_nan(self, device):
        a = torch.tensor(float("NaN"), device=device)
        b = torch.tensor(float("NaN"), device=device)
>>>>>>> 2a9bc443

        for inputs in self.make_inputs(a, b):
            with self.assertRaises(AssertionError):
                torch.testing.assert_close(*inputs)

    def test_assert_close_equal_nan(self):
        a = torch.tensor(float("NaN"))
        b = torch.tensor(float("NaN"))

        for inputs in self.make_inputs(a, b):
            torch.testing.assert_close(*inputs, equal_nan=True)

<<<<<<< HEAD
    def test_mismatching_values_msg(self):
        actual = torch.full((3, 3), 5, dtype=torch.float32)
        expected = actual.clone()
=======
    @onlyCPU
    def test_mismatching_values_msg_mismatches(self, device):
        actual = torch.tensor([1, 2, 3, 4], device=device)
        expected = torch.tensor([1, 2, 5, 6], device=device)
>>>>>>> 2a9bc443

        for fn in self.assert_fns_with_inputs(actual, expected):
            with self.assertRaisesRegex(AssertionError, re.escape("Mismatched elements: 2 / 4 (50.0%)")):
                fn()

    @onlyCPU
    def test_mismatching_values_msg_abs_diff(self, device):
        actual = torch.tensor([[1, 2], [3, 4]], device=device)
        expected = torch.tensor([[1, 2], [5, 4]], device=device)

        for fn in self.assert_fns_with_inputs(actual, expected):
            with self.assertRaisesRegex(AssertionError, re.escape("Greatest absolute difference: 2 at (1, 0)")):
                fn()

<<<<<<< HEAD
    def test_sequence_mismatching_len(self):
        actual = (torch.empty(()),)
=======
    @onlyCPU
    def test_mismatching_values_msg_rel_diff(self, device):
        actual = torch.tensor([[1, 2], [3, 4]], device=device)
        expected = torch.tensor([[1, 4], [3, 4]], device=device)

        for fn in self.assert_fns_with_inputs(actual, expected):
            with self.assertRaisesRegex(AssertionError, re.escape("Greatest relative difference: 0.5 at (0, 1)")):
                fn()

    @onlyCPU
    def test_assert_close_mismatching_values_msg_rtol(self, device):
        rtol = 1e-3

        actual = torch.tensor(1, device=device)
        expected = torch.tensor(2, device=device)

        for inputs in self.make_inputs(actual, expected):
            with self.assertRaisesRegex(
                AssertionError, re.escape(f"Greatest relative difference: 0.5 at 0 (up to {rtol} allowed)")
            ):
                torch.testing.assert_close(*inputs, rtol=rtol, atol=0.0)

    @onlyCPU
    def test_assert_close_mismatching_values_msg_atol(self, device):
        atol = 1e-3

        actual = torch.tensor(1, device=device)
        expected = torch.tensor(2, device=device)

        for inputs in self.make_inputs(actual, expected):
            with self.assertRaisesRegex(
                AssertionError, re.escape(f"Greatest absolute difference: 1 at 0 (up to {atol} allowed)")
            ):
                torch.testing.assert_close(*inputs, rtol=0.0, atol=atol)

    @onlyCPU
    def test_unknown_type(self, device):
        actual = torch.empty((), device=device)
        expected = {actual.clone()}

        for fn in self.get_assert_fns():
            with self.assertRaisesRegex(UsageError, str(type(expected))):
                fn(actual, expected)

    @onlyCPU
    def test_sequence_mismatching_len(self, device):
        actual = (torch.empty((), device=device),)
>>>>>>> 2a9bc443
        expected = ()

        for fn in self.get_assert_fns():
            with self.assertRaises(AssertionError):
                fn(actual, expected)

    def test_sequence_mismatching_values_msg(self):
        t1 = torch.tensor(1)
        t2 = torch.tensor(2)

        actual = (t1, t1)
        expected = (t1, t2)

        for fn in self.get_assert_fns():
            with self.assertRaisesRegex(AssertionError, r"index\s+1"):
                fn(actual, expected)

    def test_mapping_mismatching_keys(self):
        actual = {"a": torch.empty(())}
        expected = {}

        for fn in self.get_assert_fns():
            with self.assertRaises(AssertionError):
                fn(actual, expected)

    def test_mapping_mismatching_values_msg(self):
        t1 = torch.tensor(1)
        t2 = torch.tensor(2)

        actual = {"a": t1, "b": t1}
        expected = {"a": t1, "b": t2}

        for fn in self.get_assert_fns():
            with self.assertRaisesRegex(AssertionError, r"key\s+'b'"):
                fn(actual, expected)

    def test_type_inequality(self):
        actual = torch.empty(2)
        expected = actual.tolist()

        for fn in self.assert_fns_with_inputs(actual, expected):
            with self.assertRaisesRegex(UsageError, str(type(expected))):
                fn()

    def test_unknown_type(self):
        actual = "0"
        expected = "0"

        for fn in self.assert_fns_with_inputs(actual, expected):
            with self.assertRaisesRegex(UsageError, str(type(actual))):
                fn()

    def test_numpy(self):
        tensor = torch.rand(2, 2, dtype=torch.float32)
        actual = tensor.numpy()
        expected = actual.copy()

        for fn in self.assert_fns_with_inputs(actual, expected):
            fn()

    def test_scalar(self):
        tensor = torch.rand(1)
        actual = expected = tensor.item()

        for fn in self.assert_fns_with_inputs(actual, expected):
            fn()

    def test_msg_str(self):
        msg = "Custom error message!"

        actual = torch.tensor(1)
        expected = torch.tensor(2)

        for fn in self.assert_fns_with_inputs(actual, expected):
            with self.assertRaisesRegex(AssertionError, msg):
                fn(msg=msg)

    def test_msg_callable(self):
        msg = "Custom error message!"

        def make_msg(actual, expected, trace):
            return msg

        actual = torch.tensor(1)
        expected = torch.tensor(2)

        for fn in self.assert_fns_with_inputs(actual, expected):
            with self.assertRaisesRegex(AssertionError, msg):
                fn(msg=make_msg)


class TestAssertsMultiDevice(TestCase, _TestAssertsMixin):
    def test_mismatching_device(self, device):
        actual = torch.empty((), device=device)
        expected = actual.clone().cpu()

        for fn in self.assert_fns_with_inputs(actual, expected):
            with self.assertRaisesRegex(AssertionError, "device"):
                fn()

    def test_mismatching_device_no_check(self, device):
        actual = torch.rand((), device=device)
        expected = actual.clone().cpu()

        for fn in self.assert_fns_with_inputs(actual, expected):
            fn(check_device=False)


instantiate_device_type_tests(TestAssertsMultiDevice, globals(), only_for="cuda")


if __name__ == '__main__':
    run_tests()<|MERGE_RESOLUTION|>--- conflicted
+++ resolved
@@ -745,88 +745,60 @@
         self.assertNotIn('OK', stderr.decode('ascii'))
 
 
-class _TestAssertsMixin:
-    def get_assert_fns(self) -> List[Callable]:
-        """Gets assert functions to be tested.
-
-        Returns:
-            List(Callable): Top-level assert functions from :mod:`torch.testing`.
-        """
-        return [torch.testing.assert_equal, torch.testing.assert_close]
-
-    def make_inputs(self, actual: Any, expected: Any) -> List[Tuple[Any, Any]]:
-        """Makes inputs for assert functions based on two examples.
-
-        Args:
-            actual (Any): Actual input.
-            expected (Any): Expected input.
-
-        Returns:
-            List[Tuple[Any, Any]]: Pair of example inputs, as well as the example inputs wrapped in sequences
-            (:class:`tuple`, :class:`list`), and mappings (:class:`dict`, :class:`~collections.OrderedDict`).
-        """
-        return [
-            (actual, expected),
-            ((actual,), (expected,)),
-            ([actual], [expected]),
-            ({"t": actual}, {"t": expected}),
-            (collections.OrderedDict([("t", actual)]), collections.OrderedDict([("t", expected)])),
-        ]
-
-    def assert_fns_with_inputs(self, actual: Any, expected: Any) -> Iterator[Callable]:
-        """Yields assert functions with included positional inputs based on two examples.
-
-        .. note::
-
-            This is a valid product of combinations from :meth:`get_assert_fns` and :meth:`make_inputs`. Every test
-            that does not test for anything specific should iterate over this to maximize the coverage.
-
-        Args:
-            actual (Any): Actual input.
-            expected (Any): Expected input.
-
-        Yields:
-            List[Callable]: Assert functions with predefined positional inputs.
-        """
-        for assert_fn, inputs in itertools.product(self.get_assert_fns(), self.make_inputs(actual, expected)):
-            yield functools.partial(assert_fn, *inputs)
-
-<<<<<<< HEAD
-    @contextlib.contextmanager
-    def assertRaisesRegexs(self, expected_exception: Type[Exception], *expected_regexs: str) -> Iterator[None]:
-        """Asserts that specific exceptions is raised, where the message must match regular expressions.
-
-        Args:
-            expected_exception (Type[Exception]): Exception type expected to be raised.
-            *expected_regexs (str): Regular expressions expected to be found in error message.
-
-        Raises:
-            AssertionError: If no exception of type :attr:`expected_exception` was raised.
-            AssertionError: If the the message of the raised exceptions does not match all :attr:`expected_exception`'s.
-        """
-        try:
-            yield
-        except expected_exception as error:
-            msg = str(error)
-            for expected_regex in expected_regexs:
-                if re.search(expected_regex, msg) is None:
-                    raise AssertionError(f"'{msg}' does not match regular expression '{expected_regex}'.")
-        else:
-            raise AssertionError(f"{expected_exception.__name__} was not raised.")
-
-
-class TestAsserts(TestCase, _TestAssertsMixin):
+def assert_fns() -> List[Callable]:
+    """Gets assert functions to be tested.
+
+    Returns:
+        List(Callable): Top-level assert functions from :mod:`torch.testing`.
+    """
+    return [torch.testing.assert_equal, torch.testing.assert_close]
+
+
+def make_assert_inputs(actual: Any, expected: Any) -> List[Tuple[Any, Any]]:
+    """Makes inputs for assert functions based on two examples.
+
+    Args:
+        actual (Any): Actual input.
+        expected (Any): Expected input.
+
+    Returns:
+        List[Tuple[Any, Any]]: Pair of example inputs, as well as the example inputs wrapped in sequences
+        (:class:`tuple`, :class:`list`), and mappings (:class:`dict`, :class:`~collections.OrderedDict`).
+    """
+    return [
+        (actual, expected),
+        ((actual,), (expected,)),
+        ([actual], [expected]),
+        ({"t": actual}, {"t": expected}),
+        (collections.OrderedDict([("t", actual)]), collections.OrderedDict([("t", expected)])),
+    ]
+
+
+def assert_fns_with_inputs(actual: Any, expected: Any) -> Iterator[Callable]:
+    """Yields assert functions with included positional inputs based on two examples.
+
+    .. note::
+
+        This is a valid product of combinations from :meth:`assert_fns` and :meth:`make_inputs`. Every test
+        that does not test for anything specific should iterate over this to maximize the coverage.
+
+    Args:
+        actual (Any): Actual input.
+        expected (Any): Expected input.
+
+    Yields:
+        List[Callable]: Assert functions with predefined positional inputs.
+    """
+    for assert_fn, inputs in itertools.product(assert_fns(), make_assert_inputs(actual, expected)):
+        yield functools.partial(assert_fn, *inputs)
+
+
+class TestAsserts(TestCase):
     def test_complex_support(self):
         actual = torch.ones(1, dtype=torch.float32)
         expected = torch.ones(1, dtype=torch.complex64)
-=======
-    @onlyCPU
-    def test_complex_support(self, device):
-        actual = torch.ones(1, dtype=torch.float32, device=device)
-        expected = torch.ones(1, dtype=torch.complex64, device=device)
->>>>>>> 2a9bc443
-
-        for fn in self.assert_fns_with_inputs(actual, expected):
+
+        for fn in assert_fns_with_inputs(actual, expected):
             with self.assertRaises(UsageError):
                 fn(check_dtype=False)
 
@@ -834,7 +806,7 @@
         actual = torch.empty(())
         expected = torch.sparse_coo_tensor(size=())
 
-        for fn in self.assert_fns_with_inputs(actual, expected):
+        for fn in assert_fns_with_inputs(actual, expected):
             with self.assertRaises(UsageError):
                 fn()
 
@@ -844,7 +816,7 @@
         expected = torch._empty_affine_quantized(actual.shape, scale=1, zero_point=0, dtype=torch.qint32)
         expected.fill_(val)
 
-        for fn in self.assert_fns_with_inputs(actual, expected):
+        for fn in assert_fns_with_inputs(actual, expected):
             with self.assertRaises(UsageError):
                 fn()
 
@@ -852,7 +824,7 @@
         actual = torch.empty(())
         expected = actual.clone().reshape((1,))
 
-        for fn in self.assert_fns_with_inputs(actual, expected):
+        for fn in assert_fns_with_inputs(actual, expected):
             with self.assertRaisesRegex(AssertionError, "shape"):
                 fn()
 
@@ -860,7 +832,7 @@
         actual = torch.empty((), dtype=torch.float)
         expected = actual.clone().to(torch.int)
 
-        for fn in self.assert_fns_with_inputs(actual, expected):
+        for fn in assert_fns_with_inputs(actual, expected):
             with self.assertRaisesRegex(AssertionError, "dtype"):
                 fn()
 
@@ -868,28 +840,28 @@
         actual = torch.ones((), dtype=torch.float)
         expected = actual.clone().to(torch.int)
 
-        for fn in self.assert_fns_with_inputs(actual, expected):
+        for fn in assert_fns_with_inputs(actual, expected):
             fn(check_dtype=False)
 
     def test_mismatching_stride(self):
         actual = torch.empty((2, 2))
         expected = torch.as_strided(actual.clone().t().contiguous(), actual.shape, actual.stride()[::-1])
 
-        for fn in self.assert_fns_with_inputs(actual, expected):
+        for fn in assert_fns_with_inputs(actual, expected):
             with self.assertRaisesRegex(AssertionError, "stride"):
                 fn()
 
     def test_mismatching_stride_no_check(self):
         actual = torch.rand((2, 2))
         expected = torch.as_strided(actual.clone().t().contiguous(), actual.shape, actual.stride()[::-1])
-        for fn in self.assert_fns_with_inputs(actual, expected):
+        for fn in assert_fns_with_inputs(actual, expected):
             fn(check_stride=False)
 
     def test_mismatching_values(self):
         actual = torch.tensor(1)
         expected = torch.tensor(2)
 
-        for fn in self.assert_fns_with_inputs(actual, expected):
+        for fn in assert_fns_with_inputs(actual, expected):
             with self.assertRaises(AssertionError):
                 fn()
 
@@ -949,17 +921,11 @@
 
         torch.testing.assert_close(actual, expected, rtol=0.0, atol=eps * 2)
 
-<<<<<<< HEAD
     def test_assert_close_nan(self):
         a = torch.tensor(float("NaN"))
         b = torch.tensor(float("NaN"))
-=======
-    def test_assert_close_nan(self, device):
-        a = torch.tensor(float("NaN"), device=device)
-        b = torch.tensor(float("NaN"), device=device)
->>>>>>> 2a9bc443
-
-        for inputs in self.make_inputs(a, b):
+
+        for inputs in make_assert_inputs(a, b):
             with self.assertRaises(AssertionError):
                 torch.testing.assert_close(*inputs)
 
@@ -967,88 +933,62 @@
         a = torch.tensor(float("NaN"))
         b = torch.tensor(float("NaN"))
 
-        for inputs in self.make_inputs(a, b):
+        for inputs in make_assert_inputs(a, b):
             torch.testing.assert_close(*inputs, equal_nan=True)
 
-<<<<<<< HEAD
-    def test_mismatching_values_msg(self):
-        actual = torch.full((3, 3), 5, dtype=torch.float32)
-        expected = actual.clone()
-=======
-    @onlyCPU
-    def test_mismatching_values_msg_mismatches(self, device):
-        actual = torch.tensor([1, 2, 3, 4], device=device)
-        expected = torch.tensor([1, 2, 5, 6], device=device)
->>>>>>> 2a9bc443
-
-        for fn in self.assert_fns_with_inputs(actual, expected):
+    def test_mismatching_values_msg_mismatches(self):
+        actual = torch.tensor([1, 2, 3, 4])
+        expected = torch.tensor([1, 2, 5, 6])
+
+        for fn in assert_fns_with_inputs(actual, expected):
             with self.assertRaisesRegex(AssertionError, re.escape("Mismatched elements: 2 / 4 (50.0%)")):
                 fn()
 
-    @onlyCPU
-    def test_mismatching_values_msg_abs_diff(self, device):
-        actual = torch.tensor([[1, 2], [3, 4]], device=device)
-        expected = torch.tensor([[1, 2], [5, 4]], device=device)
-
-        for fn in self.assert_fns_with_inputs(actual, expected):
+    def test_mismatching_values_msg_abs_diff(self):
+        actual = torch.tensor([[1, 2], [3, 4]])
+        expected = torch.tensor([[1, 2], [5, 4]])
+
+        for fn in assert_fns_with_inputs(actual, expected):
             with self.assertRaisesRegex(AssertionError, re.escape("Greatest absolute difference: 2 at (1, 0)")):
                 fn()
 
-<<<<<<< HEAD
-    def test_sequence_mismatching_len(self):
-        actual = (torch.empty(()),)
-=======
-    @onlyCPU
-    def test_mismatching_values_msg_rel_diff(self, device):
-        actual = torch.tensor([[1, 2], [3, 4]], device=device)
-        expected = torch.tensor([[1, 4], [3, 4]], device=device)
-
-        for fn in self.assert_fns_with_inputs(actual, expected):
+    def test_mismatching_values_msg_rel_diff(self):
+        actual = torch.tensor([[1, 2], [3, 4]])
+        expected = torch.tensor([[1, 4], [3, 4]])
+
+        for fn in assert_fns_with_inputs(actual, expected):
             with self.assertRaisesRegex(AssertionError, re.escape("Greatest relative difference: 0.5 at (0, 1)")):
                 fn()
 
-    @onlyCPU
-    def test_assert_close_mismatching_values_msg_rtol(self, device):
+    def test_assert_close_mismatching_values_msg_rtol(self):
         rtol = 1e-3
 
-        actual = torch.tensor(1, device=device)
-        expected = torch.tensor(2, device=device)
-
-        for inputs in self.make_inputs(actual, expected):
+        actual = torch.tensor(1)
+        expected = torch.tensor(2)
+
+        for inputs in make_assert_inputs(actual, expected):
             with self.assertRaisesRegex(
                 AssertionError, re.escape(f"Greatest relative difference: 0.5 at 0 (up to {rtol} allowed)")
             ):
                 torch.testing.assert_close(*inputs, rtol=rtol, atol=0.0)
 
-    @onlyCPU
-    def test_assert_close_mismatching_values_msg_atol(self, device):
+    def test_assert_close_mismatching_values_msg_atol(self):
         atol = 1e-3
 
-        actual = torch.tensor(1, device=device)
-        expected = torch.tensor(2, device=device)
-
-        for inputs in self.make_inputs(actual, expected):
+        actual = torch.tensor(1)
+        expected = torch.tensor(2)
+
+        for inputs in make_assert_inputs(actual, expected):
             with self.assertRaisesRegex(
                 AssertionError, re.escape(f"Greatest absolute difference: 1 at 0 (up to {atol} allowed)")
             ):
                 torch.testing.assert_close(*inputs, rtol=0.0, atol=atol)
 
-    @onlyCPU
-    def test_unknown_type(self, device):
-        actual = torch.empty((), device=device)
-        expected = {actual.clone()}
-
-        for fn in self.get_assert_fns():
-            with self.assertRaisesRegex(UsageError, str(type(expected))):
-                fn(actual, expected)
-
-    @onlyCPU
-    def test_sequence_mismatching_len(self, device):
-        actual = (torch.empty((), device=device),)
->>>>>>> 2a9bc443
+    def test_sequence_mismatching_len(self):
+        actual = (torch.empty(()),)
         expected = ()
 
-        for fn in self.get_assert_fns():
+        for fn in assert_fns():
             with self.assertRaises(AssertionError):
                 fn(actual, expected)
 
@@ -1059,7 +999,7 @@
         actual = (t1, t1)
         expected = (t1, t2)
 
-        for fn in self.get_assert_fns():
+        for fn in assert_fns():
             with self.assertRaisesRegex(AssertionError, r"index\s+1"):
                 fn(actual, expected)
 
@@ -1067,7 +1007,7 @@
         actual = {"a": torch.empty(())}
         expected = {}
 
-        for fn in self.get_assert_fns():
+        for fn in assert_fns():
             with self.assertRaises(AssertionError):
                 fn(actual, expected)
 
@@ -1078,7 +1018,7 @@
         actual = {"a": t1, "b": t1}
         expected = {"a": t1, "b": t2}
 
-        for fn in self.get_assert_fns():
+        for fn in assert_fns():
             with self.assertRaisesRegex(AssertionError, r"key\s+'b'"):
                 fn(actual, expected)
 
@@ -1086,7 +1026,7 @@
         actual = torch.empty(2)
         expected = actual.tolist()
 
-        for fn in self.assert_fns_with_inputs(actual, expected):
+        for fn in assert_fns_with_inputs(actual, expected):
             with self.assertRaisesRegex(UsageError, str(type(expected))):
                 fn()
 
@@ -1094,7 +1034,7 @@
         actual = "0"
         expected = "0"
 
-        for fn in self.assert_fns_with_inputs(actual, expected):
+        for fn in assert_fns_with_inputs(actual, expected):
             with self.assertRaisesRegex(UsageError, str(type(actual))):
                 fn()
 
@@ -1103,14 +1043,14 @@
         actual = tensor.numpy()
         expected = actual.copy()
 
-        for fn in self.assert_fns_with_inputs(actual, expected):
+        for fn in assert_fns_with_inputs(actual, expected):
             fn()
 
     def test_scalar(self):
         tensor = torch.rand(1)
         actual = expected = tensor.item()
 
-        for fn in self.assert_fns_with_inputs(actual, expected):
+        for fn in assert_fns_with_inputs(actual, expected):
             fn()
 
     def test_msg_str(self):
@@ -1119,7 +1059,7 @@
         actual = torch.tensor(1)
         expected = torch.tensor(2)
 
-        for fn in self.assert_fns_with_inputs(actual, expected):
+        for fn in assert_fns_with_inputs(actual, expected):
             with self.assertRaisesRegex(AssertionError, msg):
                 fn(msg=msg)
 
@@ -1132,26 +1072,39 @@
         actual = torch.tensor(1)
         expected = torch.tensor(2)
 
-        for fn in self.assert_fns_with_inputs(actual, expected):
+        for fn in assert_fns_with_inputs(actual, expected):
             with self.assertRaisesRegex(AssertionError, msg):
                 fn(msg=make_msg)
 
 
-class TestAssertsMultiDevice(TestCase, _TestAssertsMixin):
-    def test_mismatching_device(self, device):
-        actual = torch.empty((), device=device)
-        expected = actual.clone().cpu()
-
-        for fn in self.assert_fns_with_inputs(actual, expected):
-            with self.assertRaisesRegex(AssertionError, "device"):
-                fn()
-
-    def test_mismatching_device_no_check(self, device):
-        actual = torch.rand((), device=device)
-        expected = actual.clone().cpu()
-
-        for fn in self.assert_fns_with_inputs(actual, expected):
-            fn(check_device=False)
+def device_combinations():
+    """Yields all possible combinations of the CPU and all available CUDA devices.
+
+    Yields:
+        Tuple[str, str]: Device combinations
+    """
+    if not torch.cuda.is_available():
+        return
+
+    devices = ("cpu", *[f"cuda:{idx}" for idx in range(torch.cuda.device_count())])
+    yield from itertools.permutations(devices, 2)
+
+
+class TestAssertsMultiDevice(TestCase):
+    def test_mismatching_device(self, _):
+        for actual_device, expected_device in device_combinations():
+            actual = torch.empty((), device=actual_device)
+            expected = actual.clone().to(expected_device)
+            for fn in assert_fns_with_inputs(actual, expected):
+                with self.assertRaisesRegex(AssertionError, "device"):
+                    fn()
+
+    def test_mismatching_device_no_check(self, _):
+        for actual_device, expected_device in device_combinations():
+            actual = torch.rand((), device=actual_device)
+            expected = actual.clone().to(expected_device)
+            for fn in assert_fns_with_inputs(actual, expected):
+                fn(check_device=False)
 
 
 instantiate_device_type_tests(TestAssertsMultiDevice, globals(), only_for="cuda")
