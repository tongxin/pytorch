--- conflicted
+++ resolved
@@ -2804,8 +2804,6 @@
   });
 }
 
-<<<<<<< HEAD
-=======
 void linalg_lstsq_gels(const Tensor& A, const Tensor& B, const Tensor& infos) {
   // The steps for using the QR decomposition for solving least squares problems
   // are outlined here https://en.wikipedia.org/wiki/QR_decomposition#Using_for_solution_to_linear_inverse_problems
@@ -2891,29 +2889,7 @@
   }
 }
 
->>>>>>> 343432cb
-void lstsq_kernel(const Tensor& a, Tensor& b, Tensor& rank, Tensor& singular_values, Tensor& infos, double rcond, std::string driver_name) {
-  (void)rank;  // unused
-  (void)singular_values;  // unused
-  (void)rcond;  // unused
-  (void)driver_name;  // unused
-<<<<<<< HEAD
-
-  // gels_batched_cublas is faster than gels_magma for a.size(-2) <= 128
-  if (a.size(-2) <= 128) {
-#ifdef CUDART_VERSION
-    gels_batched_cublas(a, b, infos);
-#else
-    gels_magma(a, b, infos);
-#endif // CUDART_VERSION
-  } else {
-#ifndef USE_MAGMA
-    gels_batched_cublas(a, b, infos);
-#else
-    gels_magma(a, b, infos);
-#endif // USE_MAGMA
-  }
-=======
+void gels_looped(const Tensor& a, Tensor& b, Tensor& infos) {
 #if defined(USE_CUSOLVER)
   // linalg_lstsq_gels is a generic function that is implemented using
   // geqrf_stub, ormqr_stub, and triangular_solve_stub
@@ -2922,7 +2898,46 @@
 #else
   return gels_magma(a, b, infos);
 #endif
->>>>>>> 343432cb
+}
+
+void lstsq_kernel(const Tensor& a, Tensor& b, Tensor& /*rank*/, Tensor& /*singular_values*/, Tensor& infos, double /*rcond*/, std::string /*driver_name*/)  {
+  auto m = a.size(-2);
+  auto n = a.size(-1);
+
+  // first handle the underdetermined case (m < n)
+  // this case is not supported by MAGMA or cuBLAS
+  if (m < n) {
+#if defined(USE_CUSOLVER)
+    linalg_lstsq_gels(a, b, infos);
+#else
+    TORCH_CHECK(
+        false,
+        "torch.linalg.lstsq: only overdetermined systems (input.size(-2) >= input.size(-1)) are allowed on CUDA. ",
+        "Please rebuild with cuSOLVER.");
+#endif
+  } else { // m >= n
+#ifndef USE_MAGMA
+    // MAGMA is not available we can either use cuBLAS or cuSOLVER here
+    // the batched vs looped dispatch is implemented based on the following performance results
+    // https://github.com/pytorch/pytorch/pull/54725#issuecomment-832234456
+    if (m <= 256 && batchCount(b) >= std::max<int64_t>(2, m / 16)) {
+      // if CUDART_VERSION is defined then cuBLAS is available
+      #ifdef CUDART_VERSION
+      gels_batched_cublas(a, b, infos);
+      #else
+      // this would either call cuSOLVER or MAGMA,
+      // if MAGMA is called a runtime error is thrown about not finding MAGMA in compilation
+      gels_looped(a, b, infos);
+      #endif // CUDART_VERSION
+    } else {
+      gels_looped(a, b, infos);
+    }
+#else
+    // if both MAGMA and cuSOLVER are available this would call cuSOLVER
+    // MAGMA is called if cuSOLVER is not available
+    gels_looped(a, b, infos);
+#endif // USE_MAGMA
+  }
 }
 
 REGISTER_DISPATCH(lstsq_stub, &lstsq_kernel);
