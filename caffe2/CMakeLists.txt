--- conflicted
+++ resolved
@@ -568,10 +568,6 @@
        ${TORCH_SRC_DIR}/csrc/jit/mobile/sequential.cpp
        )
     list(APPEND TORCH_SRCS ${MOBILE_SRCS})
-<<<<<<< HEAD
-    list(APPEND TORCH_SRCS ${MOBILE_DEBUG_SRCS})
-=======
->>>>>>> d86019ca
     list(APPEND TORCH_SRCS ${LITE_EAGER_SYMOBLICATION_SRCS})
   endif()
 
