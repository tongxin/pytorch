--- conflicted
+++ resolved
@@ -3,7 +3,7 @@
 
 from torch.utils.data import IterDataPipe, functional_datapipe
 from torch.utils.data.datapipes.utils.decoder import (
-    Decoder,
+    Handler, Decoder,
     basichandlers as decoder_basichandlers,
     imagehandler as decoder_imagehandler,
     _default_key_fn)
@@ -26,23 +26,15 @@
 
     def __init__(self,
                  datapipe: Iterable[Tuple[str, BufferedIOBase]],
-                 *handler: Callable,
+                 *handler: Handler,
                  key_fn: Callable = _default_key_fn) -> None:
         super().__init__()
         self.datapipe: Iterable[Tuple[str, BufferedIOBase]] = datapipe
-<<<<<<< HEAD
-        if len(handler) > 0:
-            self.decoder = Decoder(*handler, key_fn=key_fn)
-        else:
-            self.decoder = Decoder(*decoder_basichandlers, decoder_imagehandler('torch'),
-                                   key_fn=key_fn)
-=======
-        if not handlers:
-            handlers = (decoder_basichandlers, decoder_imagehandler('torch'))
-        self.decoder = Decoder(*handlers, key_fn=key_fn)
->>>>>>> 4284b85d
+        if not handler:
+            handler = (*decoder_basichandlers, decoder_imagehandler('torch'))
+        self.decoder = Decoder(*handler, key_fn=key_fn)
 
-    def add_handler(self, *handler: Callable) -> None:
+    def add_handler(self, *handler: Handler) -> None:
         self.decoder.add_handler(*handler)
 
     def __iter__(self) -> Iterator[Tuple[str, Any]]:
