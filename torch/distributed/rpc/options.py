from torch._C._distributed_rpc import _TensorPipeRpcBackendOptionsBase
from . import constants as rpc_contants

import torch

from typing import Dict, List, Optional, Union


DeviceType = Union[int, str, torch.device]


def _to_device(device: DeviceType) -> torch.device:
    device = torch.device(device)
    if device.type != "cuda":
        raise ValueError(
            "`set_devices` expect a list of CUDA devices, but got "
            f"device type {device.type}."
        )
    return device


def _to_device_map(device_map: Dict[DeviceType, DeviceType]) -> Dict[torch.device, torch.device]:
    full_device_map : Dict[torch.device, torch.device] = {}
    reverse_map : Dict[torch.device, torch.device] = {}
    for k in device_map:
        v = device_map[k]
        k, v = torch.device(k), torch.device(v)

<<<<<<< HEAD
        k_index = -1 if k.type == 'cpu' else k.index
        v_index = -1 if v.type == 'cpu' else v.index
        if v_index in reverse_map:
=======
            )
        if v in reverse_map:
>>>>>>> 87242d23
            raise ValueError(
                "`device_map` only supports 1-to-1 mapping, "
                f"trying to map {k} and {reverse_map[v]} to {v}"
            )
<<<<<<< HEAD
        device_index_map[k_index] = v_index
        reverse_map[v_index] = k_index
    return device_index_map
=======
        full_device_map[k] = v
        reverse_map[v] = k
    return full_device_map
>>>>>>> 87242d23


def _to_device_list(devices: List[DeviceType]) -> List[torch.device]:
    return list(map(_to_device, devices))



class TensorPipeRpcBackendOptions(_TensorPipeRpcBackendOptionsBase):
    r"""
    The backend options for
    :class:`~torch.distributed.rpc.TensorPipeAgent`, derived from
    :class:`~torch.distributed.rpc.RpcBackendOptions`.

    Args:
        num_worker_threads (int, optional): The number of threads in the
            thread-pool used by
            :class:`~torch.distributed.rpc.TensorPipeAgent` to execute
            requests (default: 16).
        rpc_timeout (float, optional): The default timeout, in seconds,
            for RPC requests (default: 60 seconds). If the RPC has not
            completed in this timeframe, an exception indicating so will
            be raised. Callers can override this timeout for individual
            RPCs in :meth:`~torch.distributed.rpc.rpc_sync` and
            :meth:`~torch.distributed.rpc.rpc_async` if necessary.
        init_method (str, optional): The URL to initialize the distributed
            store used for rendezvous. It takes any value accepted for the
            same argument of :meth:`~torch.distributed.init_process_group`
            (default: ``env://``).
        device_maps (Dict[str, Dict], optional): Device placement mappings from
            this worker to the callee. Key is the callee worker name and value
            the dictionary (``Dict`` of ``int``, ``str``, or ``torch.device``)
            that maps this worker's devices to the callee worker's devices.
            (default: ``None``)
        devices (List[int, str, or ``torch.device``], optional): all local
            CUDA devices used by RPC agent. By Default, it will be initialized
            to all local devices from its own ``device_maps`` and corresponding
            devices from its peers' ``device_maps``. When processing CUDA RPC
            requests, the agent will properly synchronize CUDA streams for
            all devices in this ``List``.
    """
    def __init__(
        self,
        *,
        num_worker_threads: int = rpc_contants.DEFAULT_NUM_WORKER_THREADS,
        rpc_timeout: float = rpc_contants.DEFAULT_RPC_TIMEOUT_SEC,
        init_method: str = rpc_contants.DEFAULT_INIT_METHOD,
        device_maps: Optional[Dict[str, Dict[DeviceType, DeviceType]]] = None,
        devices: Optional[List[DeviceType]] = None,
        _transports: List = None,
        _channels: List = None,
    ):
        full_device_maps = (
            {} if device_maps is None else
            {k : _to_device_map(v) for k, v in device_maps.items()}
        )
        full_device_list = (
            [] if devices is None else
            _to_device_list(devices)
        )
        super().__init__(
            num_worker_threads,
            _transports,
            _channels,
            rpc_timeout,
            init_method,
            full_device_maps,
            full_device_list,
        )

    def set_device_map(self, to: str, device_map: Dict[DeviceType, DeviceType]):
        r"""
        Set device mapping between each RPC caller and callee pair. This
        function can be called multiple times to incrementally add
        device placement configurations.

        Args:
            worker_name (str): Callee name.
            device_map (Dict of int, str, or torch.device): Device placement
                mappings from this worker to the callee. This map must be
                invertible.

        Example::
            >>> # both workers
            >>> def add(x, y):
            >>>     print(x)  # tensor([1., 1.], device='cuda:1')
            >>>     return x + y, (x + y).to(2)
            >>>
            >>> # on worker 0
            >>> options = TensorPipeRpcBackendOptions(
            >>>     num_worker_threads=8,
            >>>     device_maps={"worker1": {0: 1}}
            >>>     # maps worker0's cuda:0 to worker1's cuda:1
            >>> )
            >>> options.set_device_map("worker1", {1: 2})
            >>> # maps worker0's cuda:1 to worker1's cuda:2
            >>>
            >>> rpc.init_rpc(
            >>>     "worker0",
            >>>     rank=0,
            >>>     world_size=2,
            >>>     backend=rpc.BackendType.TENSORPIPE,
            >>>     rpc_backend_options=options
            >>> )
            >>>
            >>> x = torch.ones(2)
            >>> rets = rpc.rpc_sync("worker1", add, args=(x.to(0), 1))
            >>> # The first argument will be moved to cuda:1 on worker1. When
            >>> # sending the return value back, it will follow the invert of
            >>> # the device map, and hence will be moved back to cuda:0 and
            >>> # cuda:1 on worker0
            >>> print(rets[0])  # tensor([2., 2.], device='cuda:0')
            >>> print(rets[1])  # tensor([2., 2.], device='cuda:1')
        """
        full_device_map = _to_device_map(device_map)
        curr_device_maps = super().device_maps

        if to in curr_device_maps:
            for k, v in full_device_map.items():
                if k in curr_device_maps[to] and v != curr_device_maps[to][k]:
                    raise ValueError(
                        "`set_device_map` only supports 1-to-1 mapping, trying"
                        f" to map {k} to {v} and {curr_device_maps[to][k]}"
                    )

        super()._set_device_map(to, full_device_map)

    def set_devices(self, devices: List[DeviceType]):
        r"""
        Set local devices used by the TensorPipe RPC agent. When processing
        CUDA RPC requests, the TensorPipe RPC agent will properly synchronize
        CUDA streams for all devices in this ``List``.

        Args:
            devices (List of int, str, or torch.device): local devices used by
                the TensorPipe RPC agent.
        """
        self.devices = _to_device_list(devices)<|MERGE_RESOLUTION|>--- conflicted
+++ resolved
@@ -25,28 +25,14 @@
     for k in device_map:
         v = device_map[k]
         k, v = torch.device(k), torch.device(v)
-
-<<<<<<< HEAD
-        k_index = -1 if k.type == 'cpu' else k.index
-        v_index = -1 if v.type == 'cpu' else v.index
-        if v_index in reverse_map:
-=======
-            )
         if v in reverse_map:
->>>>>>> 87242d23
             raise ValueError(
                 "`device_map` only supports 1-to-1 mapping, "
                 f"trying to map {k} and {reverse_map[v]} to {v}"
             )
-<<<<<<< HEAD
-        device_index_map[k_index] = v_index
-        reverse_map[v_index] = k_index
-    return device_index_map
-=======
         full_device_map[k] = v
         reverse_map[v] = k
     return full_device_map
->>>>>>> 87242d23
 
 
 def _to_device_list(devices: List[DeviceType]) -> List[torch.device]:
