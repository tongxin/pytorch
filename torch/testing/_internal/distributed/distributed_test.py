--- conflicted
+++ resolved
@@ -5598,64 +5598,6 @@
                 ):
                     process_group.monitored_barrier(timeout)
 
-<<<<<<< HEAD
-        @skip_if_lt_x_gpu(2)
-        @unittest.skipIf(BACKEND != 'nccl' and BACKEND != 'gloo',
-                         "Only Nccl & Gloo backend support DistributedDataParallel")
-        def test_ddp_static_graph_nested_types(self):
-            # Tests for static graph training when outputs are not just tensors
-            # but can be (nested) tuple, list, dict, etc.
-            rank = self.rank
-            torch.cuda.set_device(rank)
-
-            class NestedOutputModule(torch.nn.Module):
-                def __init__(self):
-                    super().__init__()
-                    self.lin = nn.Linear(100, 1, bias=False)
-
-                def forward(self, inp, output_type):
-                    if output_type == "tuple":
-                        return (
-                            self.lin(inp),
-                            (
-                                self.lin(inp),
-                                self.lin(inp),
-                            )
-                        )
-                    elif output_type == "list":
-                        return [
-                            self.lin(inp),
-                            [
-                                self.lin(inp),
-                                self.lin(inp),
-                            ]
-                        ]
-                    elif output_type == "dict":
-                        return {
-                            "a": self.lin(inp),
-                            "b": {
-                                "c": self.lin(inp),
-                            }
-                        }
-
-            def get_loss(model_output):
-                loss = 0.0
-                if isinstance(model_output, torch.Tensor):
-                    return model_output.sum()
-                elif isinstance(model_output, dict):
-                    for value in model_output.values():
-                        loss += get_loss(value)
-                elif isinstance(model_output, tuple) or isinstance(model_output, list):
-                    for x in model_output:
-                        loss += get_loss(x)
-                else:
-                    raise ValueError(f"Unknown model output type {type(model_output)}")
-                return loss
-
-
-            model = NestedOutputModule().cuda(rank)
-            model_static_graph = copy.deepcopy(model)
-=======
         @require_backend({"gloo"})
         @require_backends_available({"gloo"})
         @skip_if_small_worldsize
@@ -5865,12 +5807,99 @@
             model = nn.SyncBatchNorm(
                 2, momentum=0.99, track_running_stats=False
             ).cuda(rank)
->>>>>>> 684e8d14
             model = torch.nn.parallel.DistributedDataParallel(
                 model,
                 device_ids=[rank]
             )
-<<<<<<< HEAD
+            # Test sync occurs in training mode.
+            with torch.autograd.profiler.profile() as prof:
+                for i in range(6):
+                    inp = torch.randn(10, 2, 4, 4).cuda(rank)
+                    out = model(inp)
+                    loss = out.sum()
+                    loss.backward()
+
+            # SyncBN allgathers stats across all ranks, so verify call to
+            # all_gather in profiler.
+            all_gather_calls = get_profiling_event("all_gather", prof)
+            self.assertNotEqual([], all_gather_calls)
+
+            # Only do inference on one rank. If SyncBN did collective stats sync,
+            # this would hang/error.
+            model_inference = model.module
+            if self.rank == 0:
+                model_inference.eval()
+                with torch.autograd.profiler.profile() as prof:
+                    for i in range(6):
+                        inp = torch.randn(10, 2, 4, 4).cuda(rank)
+                        out = model_inference(inp)
+                        loss = out.sum()
+                        loss.backward()
+
+                # Ensure sync does not occur in eval() mode.
+                all_gather_calls = get_profiling_event("all_gather", prof)
+                self.assertEqual([], all_gather_calls)
+
+        @skip_if_lt_x_gpu(2)
+        @unittest.skipIf(BACKEND != 'nccl' and BACKEND != 'gloo',
+                         "Only Nccl & Gloo backend support DistributedDataParallel")
+        def test_ddp_static_graph_nested_types(self):
+            # Tests for static graph training when outputs are not just tensors
+            # but can be (nested) tuple, list, dict, etc.
+            rank = self.rank
+            torch.cuda.set_device(rank)
+
+            class NestedOutputModule(torch.nn.Module):
+                def __init__(self):
+                    super().__init__()
+                    self.lin = nn.Linear(100, 1, bias=False)
+
+                def forward(self, inp, output_type):
+                    if output_type == "tuple":
+                        return (
+                            self.lin(inp),
+                            (
+                                self.lin(inp),
+                                self.lin(inp),
+                            )
+                        )
+                    elif output_type == "list":
+                        return [
+                            self.lin(inp),
+                            [
+                                self.lin(inp),
+                                self.lin(inp),
+                            ]
+                        ]
+                    elif output_type == "dict":
+                        return {
+                            "a": self.lin(inp),
+                            "b": {
+                                "c": self.lin(inp),
+                            }
+                        }
+
+            def get_loss(model_output):
+                loss = 0.0
+                if isinstance(model_output, torch.Tensor):
+                    return model_output.sum()
+                elif isinstance(model_output, dict):
+                    for value in model_output.values():
+                        loss += get_loss(value)
+                elif isinstance(model_output, tuple) or isinstance(model_output, list):
+                    for x in model_output:
+                        loss += get_loss(x)
+                else:
+                    raise ValueError(f"Unknown model output type {type(model_output)}")
+                return loss
+
+
+            model = NestedOutputModule().cuda(rank)
+            model_static_graph = copy.deepcopy(model)
+            model = torch.nn.parallel.DistributedDataParallel(
+                model,
+                device_ids=[rank]
+            )
             model_static_graph = torch.nn.parallel.DistributedDataParallel(
                 model,
                 device_ids=[rank],
@@ -5892,34 +5921,4 @@
                     loss_static.backward()
                     self._model_step(model_static_graph)
                     for (p, p_static) in zip(model.parameters(), model_static_graph.parameters()):
-                        self.assertEqual(p, p_static)
-=======
-            # Test sync occurs in training mode.
-            with torch.autograd.profiler.profile() as prof:
-                for i in range(6):
-                    inp = torch.randn(10, 2, 4, 4).cuda(rank)
-                    out = model(inp)
-                    loss = out.sum()
-                    loss.backward()
-
-            # SyncBN allgathers stats across all ranks, so verify call to
-            # all_gather in profiler.
-            all_gather_calls = get_profiling_event("all_gather", prof)
-            self.assertNotEqual([], all_gather_calls)
-
-            # Only do inference on one rank. If SyncBN did collective stats sync,
-            # this would hang/error.
-            model_inference = model.module
-            if self.rank == 0:
-                model_inference.eval()
-                with torch.autograd.profiler.profile() as prof:
-                    for i in range(6):
-                        inp = torch.randn(10, 2, 4, 4).cuda(rank)
-                        out = model_inference(inp)
-                        loss = out.sum()
-                        loss.backward()
-
-                # Ensure sync does not occur in eval() mode.
-                all_gather_calls = get_profiling_event("all_gather", prof)
-                self.assertEqual([], all_gather_calls)
->>>>>>> 684e8d14
+                        self.assertEqual(p, p_static)