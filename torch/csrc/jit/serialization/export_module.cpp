#include <torch/csrc/jit/serialization/export.h>

#include <c10/util/Exception.h>
#include <torch/csrc/jit/backends/backend_debug_handler.h>
#include <torch/csrc/jit/frontend/source_range.h>
#include <torch/csrc/jit/ir/attributes.h>
#include <torch/csrc/jit/ir/ir.h>
#include <torch/csrc/jit/ir/type_hashing.h>
#include <torch/csrc/jit/mobile/function.h>
#include <torch/csrc/jit/mobile/interpreter.h>
#include <torch/csrc/jit/mobile/method.h>
#include <torch/csrc/jit/mobile/module.h>
#include <torch/csrc/jit/passes/inliner.h>
#include <torch/csrc/jit/runtime/instruction.h>
#include <torch/csrc/jit/serialization/callstack_debug_info_serialization.h>
#include <torch/csrc/jit/serialization/import_export_constants.h>
#include <torch/csrc/jit/serialization/import_export_helpers.h>
#include <torch/csrc/jit/serialization/pickle.h>
#include <torch/csrc/jit/serialization/python_print.h>
#include <torch/csrc/jit/serialization/source_range_serialization.h>
#include <torch/csrc/jit/serialization/type_name_uniquer.h>

#include <caffe2/serialize/inline_container.h>

#include <ATen/ATen.h>

#include <ATen/core/jit_type.h>
#include <ATen/core/qualified_name.h>
#include <string>
#include <unordered_set>
#include <vector>

namespace torch {
namespace jit {

char const* toString(OpCode op);

namespace {

ExportModuleExtraFilesHook& GetExtraFilesHook() {
  static ExportModuleExtraFilesHook func = nullptr;
  return func;
}

ExportModuleMobileInfoConverter& GetMobileInfoConverter() {
  static ExportModuleMobileInfoConverter func = nullptr;
  return func;
}

static IValue Tup(std::vector<IValue> ivalues) {
  return c10::ivalue::Tuple::create(std::move(ivalues));
}

static IValue Table(
    const std::vector<std::pair<std::string, IValue>>& entries) {
  std::vector<IValue> ivalue_entries;
  ivalue_entries.reserve(entries.size());
  for (const auto& e : entries) {
    ivalue_entries.push_back(Tup({e.first, e.second}));
  }
  return Tup(std::move(ivalue_entries));
}

std::pair<IValue, IValue> getFunctionTuple(
    const Module& module,
    const Function& func,
    BackendDebugHandleManager& debug_handle_manager) {
  auto graph = func.graph()->copy();

  Inline(*graph);

  torch::jit::MobileCode code(graph, func.name());
  auto instructions_copy = code.instructions();

  // operator names
  std::vector<c10::OperatorName> opnames;
  std::vector<std::string> method_names;
  std::vector<int64_t> op_debug_handles;
  for (size_t i = 0; i < instructions_copy.size(); ++i) {
    Instruction ins = instructions_copy[i];
    if (ins.op == OP || ins.op == OPN) {
      auto node = code.instructions_source()[i];
      opnames.emplace_back(node->schema().operator_name());
    }
    // CALL nodes at this point represent built-in (i.e. non-Graph)
    // functions that were not inlined. Here we convert the CALL
    // instructions for these functions into INTERFACE_CALL instructions
    // s.t. at runtime, we will look up the Function* on the Type of the
    // 0th argument in the stack and call that directly.
    if (ins.op == CALL) {
      auto node = code.instructions_source()[i];
      if (node->kind() == prim::CallMethod) {
        // NB: replacing instruction
        auto method_name_idx =
            code.constant_table().size() + method_names.size();
        method_names.emplace_back(node->s(attr::name));
        Instruction new_instr{
            INTERFACE_CALL,
            static_cast<int32_t>(method_name_idx),
            static_cast<uint16_t>(node->inputs().size())};
        instructions_copy[i] = new_instr;
      } else {
        TORCH_INTERNAL_ASSERT(
            false, "Unsupported node kind on CALL opcode for mobile");
      }
    } else if (ins.op == RET) {
      auto node = code.instructions_source()[i];
      for (const auto& input : node->inputs()) {
        const auto& input_type = input->type();
        if (input_type->kind() == TypeKind::TupleType) {
          if (const auto& name_typed_input =
                  input_type->cast<at::NamedType>()) {
            TORCH_CHECK(
                !name_typed_input->name(),
                "A named tuple type is not supported in mobile module. ",
                "Workaround: instead of using a named tuple type's fields, ",
                "use a dictionary type's key-value pair itmes or ",
                "a pytorch class (class Foo(torch.nn.Module))'s attributes.'");
          }
        } else if (
            input_type->kind() == TypeKind::ListType ||
            input_type->kind() == TypeKind::DictType) {
          for (const TypePtr& element_type : input_type->containedTypes()) {
            TORCH_CHECK(
                element_type->kind() != TypeKind::ClassType,
                "Returining a list or dictionary with pytorch class type ",
                "is not supported in mobile module "
                "(List[Foo] or Dict[int, Foo] for class Foo(torch.nn.Module)). "
                "Workaround: instead of using pytorch class as their element type, ",
                "use a combination of list, dictionary, and single types.");
          }
        }
      }
    } else {
      TORCH_CHECK(
          isOpSupportedInMobile(ins.op),
          toString(ins.op),
          " is not supported in mobile module.");
    }
    auto node = code.instructions_source()[i];
    int64_t debug_handle =
        debug_handle_manager.getNextDebugHandleForInlinedCallStackPtr(node);
    // Note 1-to-1 correspondence between instructions and debug handles
    op_debug_handles.emplace_back(debug_handle);
  }

  // instructions
  std::vector<IValue> instructions;
  instructions.reserve(instructions_copy.size());
  for (Instruction ins : instructions_copy) {
    instructions.emplace_back(Tup({toString(ins.op), ins.X, ins.N}));
  }

  // operators
  std::vector<IValue> operators;
  operators.reserve(opnames.size());
  for (const auto& opname : opnames) {
    operators.emplace_back(Tup({opname.name, opname.overload_name}));
  }

  // constants
  //
  // Make a copy of the constants and append the method names
  // that we emitted for the converted INTERFACE_CALL nodes above.
  auto constants = code.constant_table();
  for (auto& method_name : method_names) {
    constants.emplace_back(std::move(method_name));
  }

  // types
  std::vector<IValue> types;
  types.reserve(code.type_table().size());
  static const std::string torch_prefix("__torch__");
  static const std::string class_prefix("__torch__.torch.classes");
  for (const TypePtr& t : code.type_table()) {
    auto type_str = t->annotation_str();
    if (type_str.find(torch_prefix) == 0) {
      TORCH_CHECK(
          type_str.find(class_prefix) == 0,
          "__torch__ types other than torchbind (__torch__.torch.classes)"
          "are not supported in lite interpreter. ",
          "Workaround: instead of using arbitrary class type (class Foo()), ",
          "define a pytorch class (class Foo(torch.nn.Module)).");
    }
    types.emplace_back(type_str);
  }

  // since the register location is embedded into the bytecode, pass the
  // register size
  auto register_size = static_cast<int>(code.register_size());

  auto codeTable = Table(
      {{"instructions", Tup(instructions)},
       {"operators", Tup(operators)},
       {"constants", Tup(constants)},
       {"types", Tup(types)},
       {"register_size", register_size}});

  // schema
  const auto& schema = func.getSchema();
  TORCH_CHECK(
      schema.overload_name().empty(), // @TODO: is this check correct?
      "Overloads are not supported in mobile modules.");
  TORCH_CHECK(
      !schema.is_vararg(), "Python *args are not supported in mobile modules.");
  TORCH_CHECK(
      !schema.is_varret(),
      "A variable number of return values is not supported in mobile modules.");
  auto makeArgTuple = [](const std::vector<Argument>& args) {
    std::vector<IValue> argTables;
    for (auto&& arg : args) {
      TORCH_CHECK(
          !arg.N(),
          "Arguments with known list lengths are not supported in mobile modules.");
      TORCH_CHECK(
          !arg.kwarg_only(),
          "Keyword-only arguments are not supported in mobile modules.");
      argTables.emplace_back(Table({
          {"name", arg.name()},
          {"type", arg.type()->annotation_str()},
          {"default_value", arg.default_value()},
      }));
    }
    return Tup(argTables);
  };
  auto schemaTable = Table({
      {"arguments", makeArgTuple(schema.arguments())},
      {"returns", makeArgTuple(schema.returns())},
  });

  // function tuple
  auto bytecode_vals =
      Tup({func.qualname().qualifiedName(), codeTable, schemaTable});

  c10::optional<IValue> debug_info_vals;
  // module debug info
  // This is just a set of debug handles.
  // We always save debug handles.
  // debug handles generated by debug_handle_manager
  // will correspond to {source_range, inlinedCallStackPtr} which we will
  // serialize separately.
  IValue module_debug_tuple = c10::ivalue::Tuple::create(op_debug_handles);
  auto function_debug_info =
      Table({{"function_debug_handles", module_debug_tuple}});
  debug_info_vals = Tup({func.qualname().qualifiedName(), function_debug_info});
  return std::make_pair(bytecode_vals, debug_info_vals);
}

void setstateTuple(
    const Module& module,
    const IValue& ivalue,
    std::vector<c10::IValue>& elements,
    std::unordered_set<std::string>& qn_cache,
    std::vector<c10::IValue>& debug_info_elements,
    BackendDebugHandleManager& debug_handle_manager) {
  if (!ivalue.isObject())
    return;
  auto obj = ivalue.toObject();
  auto type = obj->type();
  if (checkHasValidSetGetState(type)) {
    Function& setstate = type->getMethod("__setstate__");
    const auto qn = setstate.qualname().qualifiedName();
    if (qn_cache.find(qn) != qn_cache.end()) {
      return;
    }
    if (setstate.isGraphFunction()) {
      auto func_tuple =
          getFunctionTuple(module, setstate, debug_handle_manager);
      elements.push_back(func_tuple.first);
      qn_cache.emplace(qn);
      debug_info_elements.push_back(func_tuple.second);
    }
  } else {
    for (size_t i = 0, n = type->numAttributes(); i < n; ++i) {
      setstateTuple(
          module,
          obj->getSlot(i),
          elements,
          qn_cache,
          debug_info_elements,
          debug_handle_manager);
    }
  }
}
} // namespace

void moduleMethodsTuple(
    const Module& module,
    std::vector<c10::IValue>& elements, // note: appended to in-place
    std::vector<c10::IValue>& debug_info_elements,
    BackendDebugHandleManager& debug_handle_manager) {
  auto methods = module.get_methods();
  std::unordered_set<std::string> qn_cache;
  // top level methods
  for (const auto& method : methods) {
    const auto qn = method.function().qualname().qualifiedName();
    if (qn_cache.find(qn) != qn_cache.end()) {
      continue;
    }
    auto func_tuple =
        getFunctionTuple(module, method.function(), debug_handle_manager);
    elements.push_back(func_tuple.first);
    qn_cache.emplace(qn);
    debug_info_elements.push_back(func_tuple.second);
  }

  // __setstate__ of all components
  setstateTuple(
      module,
      module._ivalue(),
      elements,
      qn_cache,
      debug_info_elements,
      debug_handle_manager);
}

void SetExportModuleExtraFilesHook(ExportModuleExtraFilesHook hook) {
  GetExtraFilesHook() = std::move(hook);
}

void SetExportModuleMobileInfoConverter(
    ExportModuleMobileInfoConverter converter) {
  GetMobileInfoConverter() = std::move(converter);
}

void ScriptModuleSerializer::serialize(
    const Module& module,
    const ExtraFilesMap& extra_files,
    bool bytecode_format,
    bool save_mobile_debug_info) {
  C10_LOG_API_USAGE_ONCE("torch.script.save");
  writeExtraFiles(module, extra_files);
  // Serialize the model object
<<<<<<< HEAD
  writeArchive(
      module._ivalue(),
      /*archive_name=*/"data",
      /*archive_dir=*/"",
      /*tensor_dir=*/"data/");
=======
  writeArchive(module._ivalue(), "data");
>>>>>>> ca453b52
  // Then we serialize all code info.
  convertTypes(module.type());
  writeFiles("code/");
  // The tensor constants from the code are written to a separate archive
  // so loading the code does not depend on loading the data
  std::vector<IValue> ivalue_constants(
      constant_table_.begin(), constant_table_.end());
  writeArchive(
      c10::ivalue::Tuple::create(ivalue_constants),
      /*archive_name=*/"constants",
      /*archive_dir=*/"",
      /*tensor_dir=*/"constants/");
  if (bytecode_format) {
    writeByteCode(module, save_mobile_debug_info);
    writeMobileMetadata(module, extra_files);
  }

  // Acquires and sets minimum (dynamic) version
  for (auto& item : file_streams_) {
    writer_.setMinVersion(item.value().minVersion());
  }
}

void ScriptModuleSerializer::writeArchive(
    const IValue& value,
    const std::string& archive_name,
    const std::string& archive_dir,
    const std::string& tensor_dir,
    bool tensor_cdata_naming_scheme) {
  std::vector<char> data;
  // Vector to capture the run-time class types during pickling the IValues
  std::vector<c10::ClassTypePtr> memoizedClassTypes;
  std::vector<std::string> tensor_names;
  Pickler data_pickle(
      [&](const char* buf, size_t size) {
        data.insert(data.end(), buf, buf + size);
      },
      nullptr,
      [&](const c10::ClassTypePtr& t) {
        return type_name_uniquer_.getUniqueName(t);
      },
      &memoizedClassTypes,
      [&](const at::Tensor& tensor) {
        // returns a string to use in picker.cpp as storage obj key
        if (tensor_cdata_naming_scheme) {
          tensor_names.push_back(
              std::to_string(reinterpret_cast<std::intptr_t>(
                  tensor.storage().unsafeGetStorageImpl())) +
              ".storage");
        } else {
          tensor_names.push_back(std::to_string(tensor_names.size()));
        }
        return tensor_names.back();
      });
  data_pickle.protocol();
  data_pickle.pushIValue(value);
  data_pickle.stop();
  // write out tensor data
  size_t i = 0;
  TORCH_INTERNAL_ASSERT(tensor_names.size() == data_pickle.tensorData().size());
  const std::vector<std::string>& pre_serialized_files =
      writer_.getAllWrittenRecords();

  for (const auto& td : data_pickle.tensorData()) {
    WriteableTensorData writable_td = getWriteableTensorData(td);
    std::string file_name = tensor_dir + tensor_names[i++];
    if (tensor_cdata_naming_scheme &&
        std::find(
            pre_serialized_files.begin(),
            pre_serialized_files.end(),
            file_name) != pre_serialized_files.end()) {
      // storage has been serialzed already, skip
      continue;
    }
    writer_.writeRecord(
        file_name, writable_td.data(), writable_td.sizeInBytes());
  }

  std::string fname = archive_dir + archive_name + ".pkl";
  writer_.writeRecord(fname, data.data(), data.size());

  // serialize all the captured run-time class types
  for (const c10::ClassTypePtr& wroteType : memoizedClassTypes) {
    convertNamedType(wroteType);
  }
}

void ScriptModuleSerializer::writeExtraFiles(
    const Module& module,
    const ExtraFilesMap& extra_files) {
  // Write out extra files.
  for (const auto& kv : extra_files) {
    const std::string key = "extra/" + kv.first;
    writer_.writeRecord(key, kv.second.data(), kv.second.size());
  }
  auto hook = GetExtraFilesHook();
  if (hook) {
    ExtraFilesMap hook_files = hook(module);
    for (const auto& kv : hook_files) {
      // Checks if the hooked file is already written in extra files,
      //   if so, skips it and warns
      if (extra_files.find(kv.first) != extra_files.end()) {
        TORCH_WARN_ONCE(
            "An extra files hook attempted to write ",
            kv.first,
            " but ",
            "this is already written in extra files and so will be skipped. ",
            "This warning will only appear once per process.");
        continue;
      }
      const std::string key = "extra/" + kv.first;
      writer_.writeRecord(key, kv.second.data(), kv.second.size());
    }
  }
}

void ScriptModuleSerializer::writeMobileMetadata(
    const Module& module,
    const ExtraFilesMap& extra_files) {
  auto hook = GetExtraFilesHook();
  auto converter = GetMobileInfoConverter();
  if (!converter) {
    return;
  }
  ExtraFilesMap files_to_write = extra_files;
  // merge hook files and extra files
  if (hook) {
    ExtraFilesMap hook_files = hook(module);
    files_to_write.insert(hook_files.begin(), hook_files.end());
  }
  auto content_to_write = converter(module, files_to_write);
  if (!content_to_write.empty()) {
    writeArchive(
        content_to_write,
        /*archive_name=*/"metadata",
        /*archive_dir=*/"",
        /*tensor_dir=*/"metadata/");
    ;
  }
}

void ScriptModuleSerializer::updateSourceRangeTags(
    const SourceRangeRecords& ranges) {
  for (const auto& range : ranges) {
    if (source_range_tags_.find(range.range) == source_range_tags_.end()) {
      source_range_tags_[range.range] = current_source_range_tag_;
      current_source_range_tag_++;
    }
  }
}

void ScriptModuleSerializer::convertTypes(const at::NamedTypePtr& root_type) {
  class_deps_.add(root_type);
  for (size_t i = 0; i < class_deps_.size(); ++i) {
    // note: convertNameType may extend class_deps_, so re-checking .size() is
    // necessary
    convertNamedType(class_deps_[i]);
  }
}

void ScriptModuleSerializer::writeFiles(const std::string& code_dir) {
  current_source_range_tag_ = 0;
  // Mapping of filename => src. We need this because multiple classes may go
  // in the same file (e.g. foo.bar.Baz and foo.bar.Qux)
  for (auto& item : file_streams_) {
    const std::string filename = qualifierToArchivePath(item.key(), code_dir);

    std::string src = item.value().str();

    // Only compress these records if they're not tiny.
    // The cpu cost of generating zip datastructs and compressing isn't
    // well-spent for very small records.
    static constexpr size_t kMinToCompress = 200;

    writer_.writeRecord(
        filename,
        src.c_str(),
        src.size(),
        src.size() > kMinToCompress /*compress*/);

    // Write out the debug information
    std::string debugFilename = filename + ".debug_pkl";
    SourceRangePickler source_range_pickler;
    updateSourceRangeTags(item.value().ranges());
    auto range_data =
        source_range_pickler.pickle(item.value().ranges(), source_range_tags_);
    writer_.writeRecord(
        debugFilename,
        range_data.data(),
        range_data.size(),
        range_data.size() > kMinToCompress /*compress*/);
  }
}

void ScriptModuleSerializer::writeByteCode(
    const Module& module,
    const bool save_mobile_debug_info) {
  std::vector<c10::IValue> elements;
  BackendDebugHandleManager debug_handle_manager;
  elements.emplace_back(
      static_cast<int64_t>(caffe2::serialize::kProducedBytecodeVersion));
  std::vector<c10::IValue> debug_info_elements;
  // Always save debug handles
  debug_info_elements.emplace_back(
      static_cast<int64_t>(caffe2::serialize::kProducedBytecodeVersion));

  moduleMethodsTuple(
      module, elements, debug_info_elements, debug_handle_manager);
  auto telements = Tup(std::move(elements));
<<<<<<< HEAD
  writeArchive(
      telements,
      /*archive_name=*/"bytecode",
      /*archive_dir=*/"",
      /*tensor_dir=*/"bytecode/");
  if (save_mobile_debug_info) {
    auto debug_info_telements = Tup(std::move(debug_info_elements.value()));
    writeArchive(
        debug_info_telements,
        /*archive_name=*/"mobile_debug",
        /*archive_dir=*/"",
        /*tensor_dir=*/"mobile_debug/");
=======
  writeArchive(telements, "bytecode");
  auto debug_info_telements = Tup(std::move(debug_info_elements));

  // At the moment keeping this feature experimental
  // since we have not evaluated how this affect model size
  // and we have not build any utility to strip off debug info
  // when desired
  // TODO: Build utility to strip off debug map. It should also do the
  // same for debug_pkl files
  if (save_mobile_debug_info) {
    // Note that stripping off debug map will not strip off
    // debug handles.
    // The reason we save debug handles conditionally is so that
    // we dont end up with a model that has debug handles but has not
    // debug map to correlate debug handels with.
    // Once we have a model with both handles and debug map, we can
    // strip off debug map and have a lean model served to production.
    // If exception ocurrs we have a model with debug map that can be
    // used to symbolicate debug handles
    writeArchive(debug_info_telements, "mobile_debug_handles");
    // Now get the debug-handles-to-inlined-cs-ptr-map
    // And serialize that in a separate archive
    auto debug_handle_cs_ptr_map = debug_handle_manager.getCallStackPtrMap();
    CallStackDebugInfoPickler cs_debug_info_pickler;
    auto cs_data = cs_debug_info_pickler.pickle(
        debug_handle_cs_ptr_map, source_range_tags_);
    // Write out map: [debug-handle, {source range, InlinedCallStack}]
    std::string filename = "callstack_debug_map.pkl";
    static constexpr size_t kMinToCompress = 200;
    writer_.writeRecord(
        filename,
        cs_data.data(),
        cs_data.size(),
        cs_data.size() > kMinToCompress /*compress*/);
>>>>>>> ca453b52
  }
}


void ScriptModuleSerializer::convertNamedType(
    const c10::NamedTypePtr& class_type) {
  if (converted_types_.count(class_type)) {
    return;
  }
  converted_types_.insert(class_type);
  auto qualname = type_name_uniquer_.getUniqueName(class_type);
  std::string qualifier = qualname.prefix();
  PythonPrint* pp = file_streams_.find(qualifier);

  auto type_printer =
      [&](const c10::ConstTypePtr& t) -> c10::optional<std::string> {
    auto namedType = t->cast<c10::NamedType>();
    if (namedType && namedType->name()) {
      return type_name_uniquer_.getUniqueName(namedType).qualifiedName();
    }
    return c10::nullopt;
  };
  if (!pp) {
    pp = &file_streams_.insert(
        std::move(qualifier),
        PythonPrint(
            constant_table_,
            class_deps_,
            type_printer,
            /*enforce_importable=*/true));
  }
  pp->printNamedType(class_type);
}

void ScriptModuleSerializer::serialize_unified_format(
    Module& module,
    uint64_t script_module_id) {
  const std::string archive_dir =
      ".data/ts_code/" + std::to_string(script_module_id) + "/";

  // Serialize the model object
  writeArchive(
      module._ivalue(),
      "data",
      archive_dir,
      /*tensor_dir=*/".data/",
      /*tensor_cdata_naming_scheme=*/true);
  // Then we serialize all code info.
  convertTypes(module.type());
  // The tensor constants from the code are written to a separate archive
  // so loading the code does not depend on loading the data
  std::vector<IValue> ivalue_constants(
      constant_table_.begin(), constant_table_.end());
  writeArchive(
      c10::ivalue::Tuple::create(ivalue_constants),
      "constants",
      archive_dir,
      /*tensor_dir=*/".data/",
      /*tensor_cdata_naming_scheme=*/true);

  // Note: writeFiles() call needs to be made in addition to calling this
  // function to have the code actually saved (tensors are saved)
}

void ExportModule(
    const Module& module,
    std::ostream& out,
    const ExtraFilesMap& extra_files,
    bool bytecode_format,
    bool save_mobile_debug_info) {
  caffe2::serialize::PyTorchStreamWriter writer(
      [&](const void* buf, size_t nbytes) -> size_t {
        out.write(static_cast<const char*>(buf), nbytes);
        return !out ? 0 : nbytes;
      });
  ScriptModuleSerializer serializer(writer);
  serializer.serialize(
      module, extra_files, bytecode_format, save_mobile_debug_info);
}

void ExportModule(
    const Module& module,
    const std::string& filename,
    const ExtraFilesMap& extra_files,
    bool bytecode_format,
    bool save_mobile_debug_info) {
  caffe2::serialize::PyTorchStreamWriter writer(filename);
  ScriptModuleSerializer serializer(writer);
  serializer.serialize(
      module, extra_files, bytecode_format, save_mobile_debug_info);
}

void ExportModule(
    const Module& module,
    const std::function<size_t(const void*, size_t)>& writer_func,
    const ExtraFilesMap& extra_files,
    bool bytecode_format,
    bool save_mobile_debug_info) {
  caffe2::serialize::PyTorchStreamWriter writer(writer_func);
  ScriptModuleSerializer serializer(writer);
  serializer.serialize(
      module, extra_files, bytecode_format, save_mobile_debug_info);
}

namespace {
void export_opnames(const script::Module& m, std::set<std::string>& opnames) {
  std::vector<c10::IValue> elements;
  std::vector<c10::IValue> debug_info_elements;
  BackendDebugHandleManager dummy;
  moduleMethodsTuple(m, elements, debug_info_elements, dummy);
  for (const auto& element : elements) {
    auto table = element.toTuple()->elements()[1];
    auto row =
        table.toTuple()->elements().at(BYTECODE_INDEX_OPERATOR).toTuple();
    TORCH_INTERNAL_ASSERT(
        row->elements().at(0).toStringRef() == "operators",
        "Expected operators but found ",
        row->elements().at(0).toStringRef());
    const auto& ops_list = row->elements().at(1).toTuple()->elements();
    for (const auto& op : ops_list) {
      auto op_item = op.toTuple()->elements();
      TORCH_CHECK(
          op_item.size() == 2,
          "There should be two parts in an operator name.");
      auto opname = op_item[0].toString()->string();
      auto overload = op_item[1].toString()->string();
      // NOLINTNEXTLINE(performance-inefficient-string-concatenation)
      opnames.emplace(overload.empty() ? opname : opname + "." + overload);
    }
  }
}
} // namespace

std::vector<std::string> export_opnames(const script::Module& m) {
  std::set<std::string> names;
  export_opnames(m, names);
  return std::vector<std::string>(names.begin(), names.end());
}

} // namespace jit
} // namespace torch<|MERGE_RESOLUTION|>--- conflicted
+++ resolved
@@ -331,15 +331,11 @@
   C10_LOG_API_USAGE_ONCE("torch.script.save");
   writeExtraFiles(module, extra_files);
   // Serialize the model object
-<<<<<<< HEAD
   writeArchive(
       module._ivalue(),
       /*archive_name=*/"data",
       /*archive_dir=*/"",
       /*tensor_dir=*/"data/");
-=======
-  writeArchive(module._ivalue(), "data");
->>>>>>> ca453b52
   // Then we serialize all code info.
   convertTypes(module.type());
   writeFiles("code/");
@@ -549,21 +545,11 @@
   moduleMethodsTuple(
       module, elements, debug_info_elements, debug_handle_manager);
   auto telements = Tup(std::move(elements));
-<<<<<<< HEAD
   writeArchive(
       telements,
       /*archive_name=*/"bytecode",
       /*archive_dir=*/"",
       /*tensor_dir=*/"bytecode/");
-  if (save_mobile_debug_info) {
-    auto debug_info_telements = Tup(std::move(debug_info_elements.value()));
-    writeArchive(
-        debug_info_telements,
-        /*archive_name=*/"mobile_debug",
-        /*archive_dir=*/"",
-        /*tensor_dir=*/"mobile_debug/");
-=======
-  writeArchive(telements, "bytecode");
   auto debug_info_telements = Tup(std::move(debug_info_elements));
 
   // At the moment keeping this feature experimental
@@ -582,7 +568,11 @@
     // strip off debug map and have a lean model served to production.
     // If exception ocurrs we have a model with debug map that can be
     // used to symbolicate debug handles
-    writeArchive(debug_info_telements, "mobile_debug_handles");
+    writeArchive(
+        debug_info_telements,
+        /*archive_name=*/"mobile_debug",
+        /*archive_dir=*/"",
+        /*tensor_dir=*/"mobile_debug_handles/");
     // Now get the debug-handles-to-inlined-cs-ptr-map
     // And serialize that in a separate archive
     auto debug_handle_cs_ptr_map = debug_handle_manager.getCallStackPtrMap();
@@ -597,10 +587,8 @@
         cs_data.data(),
         cs_data.size(),
         cs_data.size() > kMinToCompress /*compress*/);
->>>>>>> ca453b52
-  }
-}
-
+  }
+}
 
 void ScriptModuleSerializer::convertNamedType(
     const c10::NamedTypePtr& class_type) {
