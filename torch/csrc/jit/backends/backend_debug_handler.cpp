#include <torch/csrc/jit/backends/backend_debug_handler.h>

namespace torch {
namespace jit {

namespace {
thread_local BackendDebugHandleManager* debug_handle_manager_ptr{nullptr};
} // namespace

// NOLINTNEXTLINE(cppcoreguidelines-avoid-non-const-global-variables)
std::atomic<DebugHandleType> BackendDebugHandleManager::unique_debug_handle_{0};

int64_t BackendDebugHandleManager::getNextDebugHandleForInlinedCallStackPtr(
    const Node* node) {
  InlinedCallStackPtr cs_ptr;
  if (node->callstack().has_value()) {
    cs_ptr = node->callstack().value();
  } else {
    cs_ptr = c10::intrusive_ptr<InlinedCallStack>();
  }
<<<<<<< HEAD
  DebugHandleType debug_handle = unique_debug_handle_;
=======
  int64_t debug_handle = unique_debug_handle_;
  const SourceRange& range = node->sourceRange();
>>>>>>> bb17534b
  handles_to_inlined_callstack_ptrs_[debug_handle] =
      std::make_pair(range, cs_ptr);
  // This increment is with seq memory order.
  // Not trying to perf optimizing this for now.
  unique_debug_handle_++;
  return debug_handle;
}

std::unordered_map<DebugHandleType, DebugInfoPair> BackendDebugHandleManager::
    getCallStackPtrMap() {
  // Note that this is return by copy and since
  // InlinedCallStackPtrs are intrusive ptr it will result in
  // bump of refcount. Not performant, but this is not intented
  // to be used in perf critical path.
  // Alternate might be do move but that will be destructive
  return handles_to_inlined_callstack_ptrs_;
}

BackendModuleDebugInfoRecorder::BackendModuleDebugInfoRecorder(
    ObjectPtr module_ptr) {
  TORCH_CHECK(
      debug_handle_manager_ptr == nullptr,
      "Module debug recording alredy in progress.");
  debug_handle_manager_ptr = &debug_handle_manager;
  module_ptr_ = module_ptr;
}

BackendModuleDebugInfoRecorder::~BackendModuleDebugInfoRecorder() {
  // If due to some exception within preprocess, such as compilation failure
  // we throw, then we want to make sure the exit is clean
  debug_handle_manager_ptr = nullptr;
}

void BackendModuleDebugInfoRecorder::stopRecording() {
  getStaticBackendModuleDebugInfoMapPtr()->addDebugInfoMap(
      module_ptr_, std::move(debug_handle_manager_ptr->getCallStackPtrMap()));
  debug_handle_manager_ptr = nullptr;
}

BackendDebugHandleManager* getBackendDebugHandleManager() {
  return debug_handle_manager_ptr;
}

BackendModuleDebugInfoMap* getStaticBackendModuleDebugInfoMapPtr() {
  static BackendModuleDebugInfoMap module_debug_info_map;
  return &module_debug_info_map;
}

void BackendModuleDebugInfoMap::addDebugInfoMap(
    const ObjectPtr& ptr,
    DelegateDebugInfoMapType&& debug_map) {
  std::unique_lock<std::mutex> lock(debug_info_mutex_);
  TORCH_CHECK(
      debug_info_map_.count(ptr) == 0,
      "Debug info map already exists for the said module.");
  debug_info_map_.emplace(ptr, std::move(debug_map));
}

void BackendModuleDebugInfoMap::removeDebugInfoMap(const ObjectPtr& ptr) {
  std::unique_lock<std::mutex> lock(debug_info_mutex_);
  const auto& it = debug_info_map_.find(ptr);
  if (it == debug_info_map_.end()) {
    return;
  }
  debug_info_map_.erase(it);
}

c10::optional<DelegateDebugInfoMapType> BackendModuleDebugInfoMap::
    getDebugInfoMap(const ObjectPtr& ptr) {
  std::unique_lock<std::mutex> lock(debug_info_mutex_);
  const auto& it = debug_info_map_.find(ptr);
  if (it == debug_info_map_.end()) {
    return c10::nullopt;
  }
  return it->second;
}
} // namespace jit
} // namespace torch<|MERGE_RESOLUTION|>--- conflicted
+++ resolved
@@ -18,12 +18,8 @@
   } else {
     cs_ptr = c10::intrusive_ptr<InlinedCallStack>();
   }
-<<<<<<< HEAD
   DebugHandleType debug_handle = unique_debug_handle_;
-=======
-  int64_t debug_handle = unique_debug_handle_;
   const SourceRange& range = node->sourceRange();
->>>>>>> bb17534b
   handles_to_inlined_callstack_ptrs_[debug_handle] =
       std::make_pair(range, cs_ptr);
   // This increment is with seq memory order.
