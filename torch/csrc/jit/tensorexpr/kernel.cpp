#include <c10/util/variant.h>
#include <torch/csrc/jit/tensorexpr/kernel.h>

#include <ATen/ExpandUtils.h>
#include <ATen/TensorGeometry.h>
#include <c10/util/string_utils.h>
#include <torch/csrc/jit/jit_log.h>
#include <torch/csrc/jit/passes/utils/subgraph_utils.h>
#include <torch/csrc/jit/tensorexpr/analysis.h>
#include <torch/csrc/jit/tensorexpr/ir_printer.h>
#include <torch/csrc/jit/tensorexpr/ir_simplifier.h>
#include <torch/csrc/jit/tensorexpr/loopnest.h>
#include <torch/csrc/jit/tensorexpr/operators/conv2d.h>
#include <iostream>

using namespace torch::jit;
using namespace torch::jit::tensorexpr;

namespace torch {
namespace jit {
namespace tensorexpr {

// NOLINTNEXTLINE(cppcoreguidelines-avoid-non-const-global-variables)
static int te_cuda_pointwise_loop_levels = -1;
// NOLINTNEXTLINE(cppcoreguidelines-avoid-non-const-global-variables)
static int te_cuda_pointwise_block_count = -1;
// NOLINTNEXTLINE(cppcoreguidelines-avoid-non-const-global-variables)
static int te_cuda_pointwise_block_size = -1;
// NOLINTNEXTLINE(cppcoreguidelines-avoid-non-const-global-variables)
static bool fallback_allowed = false;
// NOLINTNEXTLINE(cppcoreguidelines-avoid-non-const-global-variables)
static bool te_generate_block_code = false;
// NOLINTNEXTLINE(cppcoreguidelines-avoid-non-const-global-variables)
static bool te_must_use_llvm_on_cpu = true;
static bool cat_wo_conditionals = false; // NOLINT

bool setFallbackAllowed(bool value) {
  bool old_value = fallback_allowed;
  fallback_allowed = value;
  return old_value;
}

bool fallbackAllowed() {
  static const char* enable_c_str = std::getenv("PYTORCH_TENSOREXPR_FALLBACK");
  if (!enable_c_str) {
    return fallback_allowed;
  }
  if (std::string(enable_c_str) == "0") {
    return false;
  }
  return true;
}

bool fallbackEnforced() {
  static const char* enable_c_str = std::getenv("PYTORCH_TENSOREXPR_FALLBACK");
  if (tensorexpr::getTEGenerateBlockCode()) {
    return false;
  }
  if (!enable_c_str) {
    return fallback_allowed;
  }
  if (std::string(enable_c_str) == "2") {
    return true;
  }
  return false;
}

bool dontUseLLVMFlag() {
  static const char* enable_c_str =
      std::getenv("PYTORCH_TENSOREXPR_DONT_USE_LLVM");
  if (!enable_c_str) {
    return false;
  }
  return std::string(enable_c_str) == "1";
}

int& getTECudaPointwiseLoopLevels() {
  return te_cuda_pointwise_loop_levels;
}

int& getTECudaPointwiseBlockCount() {
  return te_cuda_pointwise_block_count;
}

int& getTECudaPointwiseBlockSize() {
  return te_cuda_pointwise_block_size;
}

// TODO: Remove this global var
// Ideally Block code gen should be decided
// based on device type in tensor.
bool& getTEGenerateBlockCode() {
  return te_generate_block_code;
}

bool& getTEMustUseLLVMOnCPU() {
  return te_must_use_llvm_on_cpu;
}

bool& getCatWoConditionals() {
  return cat_wo_conditionals;
}

c10::optional<at::Device> pickDeviceType(
    const at::ArrayRef<torch::jit::Value*>& inputs) {
  c10::optional<at::Device> device = c10::nullopt;
  for (auto const& input : inputs) {
    auto tt = input->type()->cast<TensorType>();
    if (tt && tt->device()) {
      if (device && *device != *tt->device()) {
        return c10::nullopt;
      }
      device = *tt->device();
    }
  }
  return device;
}

// If v is a Tensor with concretely-known sizes, return them, else nullopt.
c10::optional<std::vector<int64_t>> tensorSizes(torch::jit::Value* v) {
  auto const& it = v->type()->cast<TensorType>();
  if (!it) {
    return c10::nullopt;
  }
  if (!it->isComplete()) {
    return c10::nullopt;
  }
  return it->sizes().concrete_sizes();
}

bool isFloatTensor(const torch::jit::Value* v) {
  auto const& tt = v->type()->cast<TensorType>();
  if (!tt) {
    return false;
  }
  auto const& st = tt->scalarType();
  return st && *st == c10::ScalarType::Float;
}

// The fuser only supports conv2d with very specific properties:
// - Static shapes: 4-d input and filter, 1-d bias.
// - Constant strides/padding/dilation/groups
// - Equal padding and strides, dilation == 1.
// - Depthwise (groups == in_channels == out_channels)
// - 3x3 kernel
bool conv2dIsSupported(const torch::jit::Node* node) {
  auto const& input = tensorSizes(node->input(0));
  auto const& weight = tensorSizes(node->input(1));
  auto const& bias = tensorSizes(node->input(2));
  auto const& stride = constant_as<c10::List<int64_t>>(node->input(3));
  auto const& pad = constant_as<c10::List<int64_t>>(node->input(4));
  // NOLINTNEXTLINE(cppcoreguidelines-avoid-magic-numbers)
  auto const& dilation = constant_as<c10::List<int64_t>>(node->input(5));
  // NOLINTNEXTLINE(cppcoreguidelines-avoid-magic-numbers)
  auto const& groups = constant_as<int64_t>(node->input(6));

  // Everything should be statically known.
  if (!input || !weight || !bias || !stride || !pad || !dilation || !groups) {
    GRAPH_DEBUG("some params aren't static");
    return false;
  }

  // Inputs should be float32.  Other dtypes need more testing.
  if (!isFloatTensor(node->input(0)) || !isFloatTensor(node->input(1)) ||
      !isFloatTensor(node->input(2))) {
    GRAPH_DEBUG("only float32 allowed");
    return false;
  }

  // Proper ndim for tensor inputs.
  if (input->size() != 4 || weight->size() != 4 || bias->size() != 1) {
    GRAPH_DEBUG("inputs are the wrong size");
    return false;
  }

  // Depthwise.
  auto Cin = (*input)[1];
  auto Cout = (*weight)[0];
  auto CperG = (*weight)[1];
  if (Cin != Cout || Cin != *groups || CperG != 1) {
    GRAPH_DEBUG("not depthwise");
    return false;
  }

  // 3x3 kernel.
  auto KH = (*weight)[2];
  auto KW = (*weight)[3];
  if (KH != 3 || KW != 3) {
    GRAPH_DEBUG("not 3x3");
    return false;
  }

  // Stride, pad, and dilation checks.
  if (stride->size() != 2 || (*stride)[0] != (*stride)[1]) {
    GRAPH_DEBUG("unsupported stride");
    return false;
  }
  if (pad->size() != 2 || (*pad)[0] != (*pad)[1]) {
    GRAPH_DEBUG("unsupported pad");
    return false;
  }
  if (dilation->size() != 2 || (*dilation)[0] != 1 || (*dilation)[1] != 1) {
    GRAPH_DEBUG("unsupported dilation");
    return false;
  }

  return true;
}

// The fuser currently only supports matmul of 2D x 2D matrices
bool matmulIsSupported(const torch::jit::Node* node) {
  auto const& input0 = tensorSizes(node->input(0));
  auto const& input1 = tensorSizes(node->input(1));

  // Everything should be statically known.
  if (!input0 || !input1) {
    GRAPH_DEBUG("matmulIsSupported: Input shapes aren't static");
    return false;
  }

  // Proper ndim for tensor inputs.
  if (input0->size() != 2 || input1->size() != 2) {
    GRAPH_DEBUG("matmulIsSupported: Unsupported input sizes");
    return false;
  }

  return true;
}

void annotateInputShapes(
    const std::shared_ptr<Graph>& graph,
    const std::vector<c10::optional<at::Tensor>>& example_inputs) {
  TORCH_INTERNAL_ASSERT(graph->inputs().size() == example_inputs.size());
  for (int64_t idx = 0; idx < example_inputs.size(); idx++) {
    if (auto t = example_inputs[idx]) {
      auto concrete_tensor_type = tensorTypeInCurrentExecutionContext(*t);
      graph->inputs().at(idx)->setType(concrete_tensor_type);
    }
  }
}

} // namespace tensorexpr
} // namespace jit
} // namespace torch

size_t normalizeAndCheckIndex(int64_t idx, int64_t list_size) {
  if (idx < 0) {
    // Handle negative indexing
    idx = list_size + idx;
  }

  if (idx < 0 || idx >= list_size) {
    AT_ERROR("Invalid index ", idx, " for list_size", list_size);
  }
  return static_cast<size_t>(idx);
}

static at::ScalarType tensorType(const Buf* b) {
  return static_cast<at::ScalarType>(b->dtype().scalar_type());
}

static std::vector<ExprHandle> computeIndicesToBroadcast(
    const std::vector<ExprHandle>& outputAxes,
    const std::vector<ExprHandle>& inputSizes) {
  if (outputAxes.size() < inputSizes.size()) {
    throw malformed_input("Cannot broadcast to a lower rank tensor");
  }
  std::vector<ExprHandle> bcast;
  auto axisIt = outputAxes.rbegin();
  auto sizeIt = inputSizes.rbegin();
  while (sizeIt != inputSizes.rend()) {
    auto const& size = sizeIt->AsNode<IntImm>();
    if (size && size->value() == 1) {
      bcast.emplace_back(0);
    } else {
      bcast.emplace_back(*axisIt);
    }
    ++axisIt;
    ++sizeIt;
  }
  std::reverse(bcast.begin(), bcast.end());
  return bcast;
}

std::vector<int64_t> bufferSizes(const Buf* b) {
  std::vector<int64_t> sizes;
  for (size_t i = 0; i < b->ndim(); i++) {
    sizes.push_back(dynamic_cast<const IntImm*>(b->dim(i))->value());
  }
  return sizes;
}

ExprHandle TensorExprKernel::chunk(
    const Buf* b,
    size_t chunkIdx,
    int64_t dim,
    int64_t chunks,
    const std::vector<ExprHandle>& axes) {
  auto norm_dim = normalizeAndCheckIndex(dim, axes.size());
  auto sizes = bufferSizes(b);
  size_t step = sizes[norm_dim] / chunks;

  std::vector<ExprHandle> indices;
  for (size_t i = 0; i < axes.size(); ++i) {
    if (i == norm_dim) {
      indices.push_back(axes[i] + IntImm::make((int)chunkIdx * (int)step));
    } else {
      indices.push_back(axes[i]);
    }
  }

  return BufHandle(b).load(indices);
}

ExprHandle promoteToDtype(ExprHandle e, ScalarType dt) {
  if (e.dtype().scalar_type() == dt) {
    return e;
  }

  switch (dt) {
// NOLINTNEXTLINE
#define TYPE_CASE(Type, Name) \
  case ScalarType::Name:      \
    e = cast<Type>(e);        \
    break;
    AT_FORALL_SCALAR_TYPES_AND2(Half, Bool, TYPE_CASE);
#undef TYPE_CASE
    default:
      throw unsupported_dtype();
  }
  return e;
}

ExprHandle broadcast(BufHandle b, const std::vector<ExprHandle>& axes) {
  return b.load(computeIndicesToBroadcast(axes, b.dims()));
}

ExprHandle constant(const ArgValue& v) {
  if (auto s = c10::get_if<tensorexpr::VarHandle>(&v)) {
    return *s;
  } else if (auto d = c10::get_if<double>(&v)) {
    return DoubleImm::make(*d);
  } else if (auto i = c10::get_if<int64_t>(&v)) {
    return LongImm::make(*i);
  } else if (auto b = c10::get_if<bool>(&v)) {
    return BoolImm::make(*b);
  } else if (c10::get_if<ArgNone>(&v)) {
    // This is just a placeholder so we don't throw.  None-handling
    // is operator-specific and should be handled properly in
    // the operator-specific lowering code.
    return IntImm::make(0);
  }
  TORCH_INTERNAL_ASSERT(false);
  throw std::runtime_error("");
}

ExprHandle tensorOrConstant(
    const ArgValue& v,
    const std::vector<ExprHandle>& axes) {
  if (auto b = c10::get_if<BufHandle>(&v)) {
    return broadcast(*b, axes);
  }
  return constant(v);
}
ExprHandle TensorExprKernel::constant(const torch::jit::Value* v) {
  if (v->node()->kind() == prim::Constant) {
    const auto val = toIValue(v).value();
    if (val.isDouble()) {
      return DoubleImm::make(val.toDouble());
    } else if (val.isInt()) {
      return LongImm::make(val.toInt());
    } else if (val.isBool()) {
      return BoolImm::make(val.toBool());
    } else if (val.isNone()) {
      // This is just a placeholder so we don't throw.  None-handling
      // is operator-specific and should be handled properly in
      // the operator-specific lowering code.
      return IntImm::make(0);
    } else {
      throw unsupported_dtype();
    }
  }

  if (!scalars_.count(v)) {
    throw malformed_input("no scalar in Constant");
  }

  return scalars_.at(v);
}

ExprHandle TensorExprKernel::tensorOrConstant(
    const torch::jit::Value* v,
    const std::vector<ExprHandle>& axes) {
  auto ti = bufs_.find(v);
  if (ti != bufs_.end()) {
    return broadcast(BufHandle(ti->second), axes);
  }
  return constant(v);
}

// Convert boolean to integer, if needed.
ExprHandle boolToInteger(const ExprHandle& x) {
  return x.dtype().scalar_type() == ScalarType::Bool ? cast<int>(x) : x;
}

ArgValue TensorExprKernel::toArg(const torch::jit::Value* v) const {
  auto ti = bufs_.find(v);
  if (ti != bufs_.end()) {
    return BufHandle(ti->second);
  }
  if (v->node()->kind() == prim::Constant) {
    const auto val = toIValue(v).value();
    if (val.isDouble()) {
      return val.toDouble();
    } else if (val.isInt()) {
      return val.toInt();
    } else if (val.isBool()) {
      return val.toBool();
    } else if (val.isNone()) {
      // This is just a placeholder so we don't throw.  None-handling
      // is operator-specific and should be handled properly in
      // the operator-specific lowering code.
      return ArgNone();
    } else {
      throw unsupported_dtype();
    }
  }

  if (!scalars_.count(v)) {
    throw malformed_input("no scalar in Constant");
  }
  return scalars_.at(v);
}

std::vector<ExprHandle> TensorExprKernel::sizesFromVaryingShape(
    const c10::VaryingShape<int64_t>& shape) {
  std::vector<ExprHandle> dims;
  for (size_t i = 0; i < *shape.size(); i++) {
    dims.push_back(IntImm::make(*shape[i]));
  }
  return dims;
}

std::vector<DimArg> TensorExprKernel::dimsFromSizes(
    const std::vector<ExprHandle>& sizes) {
  std::vector<DimArg> dimArgs;
  for (size_t idx = 0; idx < sizes.size(); idx++) {
    dimArgs.emplace_back(DimArg(sizes[idx], "i" + c10::to_string(idx)));
  }
  return dimArgs;
}

std::vector<ExprHandle> TensorExprKernel::sizesForValue(
    const torch::jit::Value* v) {
  if (known_sizes_.count(v)) {
    return known_sizes_.at(v);
  }

  // If the shape is present in the type info, just extract it from here. No
  // need to infer it.
  if (v->type()->kind() == TypeKind::TensorType) {
    auto tt = v->type()->cast<TensorType>();
    if (tt->isComplete()) {
      return sizesFromVaryingShape(tt->sizes());
    }
  }

  if (v->type()->isSubtypeOf(FloatType::get()) ||
      v->type()->isSubtypeOf(IntType::get())) {
    return {1};
  }
  if (v->type()->isSubtypeOf(NoneType::get())) {
    return {};
  }

  known_sizes_[v] = inferSizesForValue(v);
  return known_sizes_.at(v);
}

std::vector<ExprHandle> TensorExprKernel::inferSizesForValue(
    const torch::jit::Value* v) {
  switch (v->node()->kind()) {
    case aten::_cast_Float:
    case aten::to:
    case aten::sigmoid:
    case aten::reciprocal:
    case aten::neg:
    case aten::relu:
    case aten::batch_norm:
    case aten::isnan:
    case aten::log:
    case aten::log10:
    case aten::log1p:
    case aten::log2:
    case aten::exp:
    case aten::expm1:
    case aten::erf:
    case aten::erfc:
    case aten::cos:
    case aten::sin:
    case aten::tan:
    case aten::rand_like:
    case aten::acos:
    case aten::asin:
    case aten::cosh:
    case aten::sinh:
    case aten::atan:
    case aten::tanh:
    case aten::hardtanh:
    case aten::sqrt:
    case aten::rsqrt:
    case aten::abs:
    case aten::ceil:
    case aten::floor:
    case aten::round:
    case aten::trunc:
    case aten::frac:
    case aten::lgamma:
    case aten::type_as:
    case aten::masked_fill:
      return sizesForValue(v->node()->input(0));

    case aten::sub:
    case aten::add:
    case aten::mul:
    case aten::div:
    case aten::__and__:
    case aten::__or__:
    case aten::__xor__:
    case aten::__lshift__:
    case aten::__rshift__:
    case aten::eq:
    case aten::ne:
    case aten::ge:
    case aten::gt:
    case aten::le:
    case aten::lt:
    case aten::min:
    case aten::max:
    case aten::pow:
    case aten::fmod:
    case aten::remainder:
    case aten::atan2: {
      std::vector<std::vector<ExprHandle>> shapes;
      for (size_t idx = 0; idx < 2; idx++) {
        torch::jit::Value* inp = v->node()->input(idx);
        shapes.push_back(sizesForValue(inp));
      }
      return broadcastShapesMut(shapes);
    }
    case aten::lerp:
    case aten::clamp:
    case aten::threshold:
    case aten::where: {
      std::vector<std::vector<ExprHandle>> shapes;
      for (size_t idx = 0; idx < 3; idx++) {
        torch::jit::Value* inp = v->node()->input(idx);
        shapes.push_back(sizesForValue(inp));
      }
      return broadcastShapesMut(shapes);
    }

    case aten::addcmul: {
      std::vector<std::vector<ExprHandle>> shapes;
      for (size_t idx = 0; idx < 4; idx++) {
        torch::jit::Value* inp = v->node()->input(idx);
        shapes.push_back(sizesForValue(inp));
      }
      return broadcastShapesMut(shapes);
    }
    case prim::ConstantChunk: {
      auto shape = sizesForValue(v->node()->input());
      int dim = v->node()->i(attr::dim);
      int chunks = v->node()->i(attr::chunks);
      shape[dim] = IRSimplifier::simplify(shape[dim] / chunks);
      return shape;
    }

    case aten::unsqueeze: {
      auto const& n = v->node();
      auto shape = sizesForValue(n->input(0));

      int64_t dim = toIValue(n->input(1))->toInt();
      // From the documentation
      // (https://pytorch.org/docs/master/generated/torch.unsqueeze.html):
      //
      // A dim value within the range [-input.dim() - 1, input.dim() + 1) can be
      // used. Negative dim will correspond to unsqueeze() applied at dim = dim
      // + input.dim() + 1.
      if (dim < 0) {
        dim = dim + shape.size() + 1;
      }
      // NOLINTNEXTLINE(clang-diagnostic-sign-compare)
      if (dim < 0 || dim > shape.size()) {
        throw std::runtime_error("Invalid 'dim' input in aten::unsqueeze");
      }

      shape.insert(shape.begin() + dim, ExprHandle(1));
      return shape;
    }

    case aten::cat: {
      // In JIT IR, aten::cat usually appears with the following nodes around
      // it:
      //   %dim : int = prim::Constant[value=0]()
      //   %inputs : Tensor[] = prim::ListConstruct(%a, %b, ...)
      //   %cat_output : Tensor = aten::cat(%inputs, %dim)
      // Shapes of the input tensors could only differ at the dimension %dim.
      // The sizes of the output tensor on that dimension is a sum of the
      // corresponding sizes of the input tensors, the other dimension have the
      // same sizes.
      // Negative dim will correspond to dim = dim + input.dim().
      auto const& n = v->node();
      auto inputs = n->input(0)->node()->inputs();
      if (inputs.size() == 0) {
        throw std::runtime_error("Empty input list is passed to aten::cat");
      }

      TORCH_INTERNAL_ASSERT(n->input(1)->node()->kind() == prim::Constant);
      int64_t dim = n->input(1)->node()->i(attr::value);
      auto shape = sizesForValue(inputs[0]);
      size_t norm_dim = normalizeAndCheckIndex(dim, shape.size());
      ExprHandle concat_dim_size = 0;
      for (auto input : inputs) {
        concat_dim_size = concat_dim_size + sizesForValue(input)[norm_dim];
      }
      concat_dim_size = IRSimplifier::simplify(concat_dim_size);
      shape[norm_dim] = concat_dim_size;
      return shape;
    }

    case aten::softmax:
    case aten::log_softmax:
      // Output of softmax / log_softmax has the same shape as input 0.
      return sizesForValue(v->node()->input(0));

    case aten::slice:
      throw std::runtime_error(
          "Shape info is not implemented for this kind of node");

    default: {
      GRAPH_DEBUG("Can't infer sizes for the node: ", *v->node());
      GRAPH_DEBUG("Full fusion group graph:\n", *v->node()->owningGraph());
      throw std::runtime_error("Unhandled node kind");
    }
  }
}

ExprHandle promoteIntegerToDefaultType(const ExprHandle& e) {
  auto scalarType = static_cast<c10::ScalarType>(e.dtype().scalar_type());
  if (!c10::isIntegralType(scalarType, /*includeBool*/ true)) {
    return e;
  }

  auto defaultType = c10::typeMetaToScalarType(c10::get_default_dtype());

  // We intend to promote Integers to floating-point types
  TORCH_INTERNAL_ASSERT(
      !c10::isIntegralType(defaultType, /*includeBool*/ true));

  return Cast::make(
      Dtype(
          static_cast<tensorexpr::ScalarType>(defaultType), e.dtype().lanes()),
      e);
}

ExprHandle promoteHalfToFloat(const ExprHandle& e) {
  auto scalarType = static_cast<c10::ScalarType>(e.dtype().scalar_type());
  auto floatType = static_cast<c10::ScalarType>(tensorexpr::ScalarType::Float);
  if (c10::isFloatingType(scalarType) &&
      (c10::elementSize(scalarType) < c10::elementSize(floatType))) {
    return Cast::make(
        Dtype(tensorexpr::ScalarType::Float, e.dtype().lanes()), e);
  } else {
    return e;
  }
}

bool checkTypes(const ScalarType highType, const int typeConstraints) {
  if (typeConstraints == kAllTypes) {
    return true;
  }

  if (c10::isIntegralType(highType, false)) {
    return (typeConstraints & kIntegralTypes) != 0;
  } else if (c10::isFloatingType(highType)) {
    return (typeConstraints & kFloatingPointTypes) != 0;
  } else if (highType == ScalarType::Bool) {
    return (typeConstraints & kBoolType) != 0;
  }

  // assume JIT not supporting complex and qint yet
  TORCH_INTERNAL_ASSERT((typeConstraints & (kQintTypes | kComplexTypes)) == 0);
  return false;
}

void promoteInputs(
    std::vector<ExprHandle>& inputs,
    const int typeConstraints = kAllTypes) {
  if (inputs.empty()) {
    return;
  }

  // Find the highest type among the inputs.
  ScalarType highType = inputs[0].dtype().scalar_type();
  for (const auto input : inputs) {
    highType = promoteTypes(highType, input.dtype().scalar_type());
  }

  if (!checkTypes(highType, typeConstraints)) {
    throw unsupported_dtype();
  }

  for (ExprHandle& e : inputs) {
    e = promoteToDtype(e, highType);
  }
}

ExprHandle demoteOutput(
    const ExprHandle& e,
    const c10::optional<ScalarType> type) {
  if (!type.has_value()) {
    return e;
  }
  if (*type == e.dtype().scalar_type()) {
    return e;
  }

  switch (*type) {
// NOLINTNEXTLINE
#define TYPE_CASE(Type, Name) \
  case ScalarType::Name:      \
    return cast<Type>(e);
    AT_FORALL_SCALAR_TYPES_AND(Half, TYPE_CASE);
#undef TYPE_CASE
    case ScalarType::Bool:
      return cast<bool>(e);
    default:
      throw unsupported_dtype();
  }

  return e;
}

static bool isOne(ExprHandle e) {
  auto const& n = e.AsNode<IntImm>();
  if (!n) {
    return false;
  }
  return n->value() == 1;
}

std::pair<std::vector<ExprHandle>, bool> broadcastShapesImpl(
    const std::vector<ExprHandle>& a,
    const std::vector<ExprHandle>& b) {
  auto at = a.rbegin();
  auto bt = b.rbegin();
  std::vector<ExprHandle> ret;
  bool hasBroadcast = false;
  while (at != a.rend() || bt != b.rend()) {
    if (at == a.rend()) {
      hasBroadcast = true;
      ret.push_back(*bt++);
      continue;
    }
    if (bt == b.rend()) {
      hasBroadcast = true;
      ret.push_back(*at++);
      continue;
    }
    // TODO: if neither *at nor *bt is 1, ensure they are identical
    // expressions.  Nb: `==` doesn't work since that simply produces a new
    // ExprHandle.
    ExprHandle dim = *at;
    if (isOne(*at)) {
      if (!isOne(*bt)) {
        dim = *bt;
        hasBroadcast = true;
      }
    }
    ret.push_back(dim);
    at++;
    bt++;
  }
  std::reverse(ret.begin(), ret.end());
  return {ret, hasBroadcast};
}

std::pair<std::vector<ExprHandle>, bool> broadcastShapesImpl(
    std::vector<std::vector<ExprHandle>> shapes) {
  size_t n = shapes.size();
  if (n == 1) {
    return {shapes[0], false};
  }
  auto res1 = broadcastShapesImpl(shapes[n - 2], shapes[n - 1]);
  shapes[n - 2] = res1.first;
  shapes.pop_back();
  auto res2 = broadcastShapesImpl(shapes);
  return {res2.first, (res1.second || res2.second)};
}

std::vector<ExprHandle> broadcastShapes(
    std::vector<std::vector<ExprHandle>> shapes) {
  return broadcastShapesImpl(shapes).first;
}

std::vector<ExprHandle> broadcastShapes(
    const std::vector<ExprHandle>& a,
    const std::vector<ExprHandle>& b) {
  return broadcastShapesImpl(a, b).first;
}

std::vector<ExprHandle> TensorExprKernel::broadcastShapesMut(
    std::vector<std::vector<ExprHandle>> shapes) {
  auto res = broadcastShapesImpl(shapes);
  if (res.second) {
    hasBroadcast_ = true;
  }
  return res.first;
}

std::vector<ExprHandle> TensorExprKernel::broadcastShapesMut(
    const std::vector<ExprHandle>& a,
    const std::vector<ExprHandle>& b) {
  auto res = broadcastShapesImpl(a, b);
  if (res.second) {
    hasBroadcast_ = true;
  }
  return res.first;
}

std::vector<ExprHandle> valueShape(const ArgValue& v) {
  if (auto b = c10::get_if<tensorexpr::BufHandle>(&v)) {
    return b->dims();
  }
  return {};
}

Tensor* computeOneOperand(
    const std::string& name,
    const std::vector<ArgValue>& inputValues,
    const std::vector<ExprHandle>& outputShape,
    const c10::optional<ScalarType>& outputType,
    const std::function<ExprHandle(const ExprHandle&)>& innerExpr,
    const int checkParamTypes = kAllTypes) {
  return Compute(
      name,
      c10::fmap<DimArg>(outputShape),
      [inputValues, outputType, innerExpr, checkParamTypes](
          const std::vector<VarHandle>& axes) {
        std::vector<ExprHandle> indices(axes.begin(), axes.end());
        std::vector<ExprHandle> inputs = {
            tensorOrConstant(inputValues[0], indices)};
        promoteInputs(inputs, checkParamTypes);
        ExprHandle compute = innerExpr(inputs[0]);
        return demoteOutput(compute, outputType);
      });
}

Tensor* computeTwoOperand(
    const std::string& name,
    const std::vector<ArgValue>& inputValues,
    const std::vector<ExprHandle>& outputShape,
    const c10::optional<ScalarType>& outputType,
    const std::function<ExprHandle(const ExprHandle&, const ExprHandle&)>&
        innerExpr) {
  return Compute(
      name,
      c10::fmap<DimArg>(outputShape),
      [inputValues, outputType, innerExpr](const std::vector<VarHandle>& axes) {
        std::vector<ExprHandle> indices(axes.begin(), axes.end());
        std::vector<ExprHandle> inputs = {
            tensorOrConstant(inputValues[0], indices),
            tensorOrConstant(inputValues[1], indices),
        };

        promoteInputs(inputs);
        ExprHandle compute = innerExpr(inputs[0], inputs[1]);
        return demoteOutput(compute, outputType);
      });
}

Tensor* computeTwoOperandWithAlpha(
    const std::string& name,
    const std::vector<ArgValue>& inputValues,
    const std::vector<ExprHandle>& outputShape,
    const c10::optional<ScalarType>& outputType,
    const std::function<ExprHandle(const ExprHandle&, const ExprHandle&)>&
        innerExpr) {
  return Compute(
      name,
      c10::fmap<DimArg>(outputShape),
      [inputValues, outputType, innerExpr](const std::vector<VarHandle>& axes) {
        std::vector<ExprHandle> indices(axes.begin(), axes.end());
        std::vector<ExprHandle> inputs = {
            tensorOrConstant(inputValues[0], indices),
            tensorOrConstant(inputValues[1], indices),
            tensorOrConstant(inputValues[2], indices),
        };

        promoteInputs(inputs);
        ExprHandle compute = innerExpr(inputs[0], inputs[2] * inputs[1]);
        return demoteOutput(compute, outputType);
      });
}

Tensor* computeConditionWithTwoOperand(
    const std::string& name,
    const std::vector<ArgValue>& inputValues,
    const std::vector<ExprHandle>& outputShape,
    const c10::optional<ScalarType>& outputType,
    const std::function<
        ExprHandle(const ExprHandle&, const ExprHandle&, const ExprHandle&)>&
        innerExpr) {
  return Compute(
      name,
      c10::fmap<DimArg>(outputShape),
      [inputValues, outputType, innerExpr](const std::vector<VarHandle>& axes) {
        std::vector<ExprHandle> indices(axes.begin(), axes.end());
        std::vector<ExprHandle> inputs = {
            tensorOrConstant(inputValues[1], indices),
            tensorOrConstant(inputValues[2], indices),
        };

        promoteInputs(inputs);
        // First expr is the condition, which we don't promote
        inputs.emplace(
            inputs.begin(), tensorOrConstant(inputValues[0], indices));
        ExprHandle compute = innerExpr(inputs[0], inputs[1], inputs[2]);
        return demoteOutput(compute, outputType);
      });
}

Tensor* computeThreeOperand(
    const std::string& name,
    const std::vector<ArgValue>& inputValues,
    const std::vector<ExprHandle>& outputShape,
    const c10::optional<ScalarType>& outputType,
    const std::function<
        ExprHandle(const ExprHandle&, const ExprHandle&, const ExprHandle&)>&
        innerExpr,
    bool promote_inputs = true) {
  return Compute(
      name,
      c10::fmap<DimArg>(outputShape),
      [inputValues, outputType, innerExpr, promote_inputs](
          const std::vector<VarHandle>& axes) {
        std::vector<ExprHandle> indices(axes.begin(), axes.end());
        std::vector<ExprHandle> inputs = {
            tensorOrConstant(inputValues[0], indices),
            tensorOrConstant(inputValues[1], indices),
            tensorOrConstant(inputValues[2], indices),
        };

        if (promote_inputs) {
          promoteInputs(inputs);
        }
        ExprHandle compute = innerExpr(inputs[0], inputs[1], inputs[2]);
        return demoteOutput(compute, outputType);
      });
}
Tensor* computeFourOperand(
    const std::string& name,
    const std::vector<ArgValue>& inputValues,
    const std::vector<ExprHandle>& outputShape,
    const c10::optional<ScalarType>& outputType,
    const std::function<ExprHandle(
        const ExprHandle&,
        const ExprHandle&,
        const ExprHandle&,
        const ExprHandle&)>& innerExpr) {
  return Compute(
      name,
      c10::fmap<DimArg>(outputShape),
      [inputValues, outputType, innerExpr](const std::vector<VarHandle>& axes) {
        std::vector<ExprHandle> indices(axes.begin(), axes.end());
        std::vector<ExprHandle> inputs = {
            tensorOrConstant(inputValues[0], indices),
            tensorOrConstant(inputValues[1], indices),
            tensorOrConstant(inputValues[2], indices),
            tensorOrConstant(inputValues[3], indices),
        };

        promoteInputs(inputs);
        ExprHandle compute =
            innerExpr(inputs[0], inputs[1], inputs[2], inputs[3]);
        return demoteOutput(compute, outputType);
      });
}

Tensor* computeCat(
    const std::vector<ArgValue>& inputList,
    const ArgValue& argDim,
    const std::vector<ExprHandle>& outputShape);

Tensor* computeCatWoConditionals(
    const std::vector<ArgValue>& inputList,
    const ArgValue& argDim,
    const std::vector<ExprHandle>& outputShape);

Tensor* computeMatmul(
    const std::vector<ArgValue>& inputs,
    std::vector<ExprHandle> outputShape,
    const c10::optional<ScalarType>& outputType) {
  Dtype dtype = kFloat;
  if (outputType) {
    dtype = Dtype(*outputType);
  }
  BufHandle ResultBuf("matmul", outputShape, dtype);
  const Buf* a = c10::get<BufHandle>(inputs[0]).node();
  const Buf* b = c10::get<BufHandle>(inputs[1]).node();

  auto size_a = ExprVectorToExprHandleVector(a->dims());
  auto size_b = ExprVectorToExprHandleVector(b->dims());
  const IntImm* total_size = dynamic_cast<const IntImm*>(
      IRSimplifier::simplify((size_a[0] * size_a[1] * size_b[1])).node());

  // For small sizes, where N*M*K < 1000, lower matmul to a naive 3-level
  // loopnest. The number is not tuned very carefully, and in future we should
  // fine-tune it as well as we should add more advanced native TE lowerings for
  // matmuls. For bigger sizes we generate a TE ExternalCall, which would call
  // an aten::matmul.
  // Native, even naive, lowering is beneficial when the sizes are small because
  // it allows to eliminate dispatch overhead.
  // NOLINTNEXTLINE(cppcoreguidelines-avoid-magic-numbers)
  if (total_size && total_size->value() < 1000) {
    return Reduce(
        "nnc_matmul",
        {{size_a[0], "M"}, {size_b[1], "N"}},
        Sum(),
        [&](const ExprHandle& m, const ExprHandle& n, const ExprHandle& k) {
          BufHandle ah(a);
          BufHandle bh(b);
          return Load::make(ah, {m, k}) * Load::make(bh, {k, n});
        },
        {{size_a[1], "K"}});
  } else {
    return new Tensor(
        ResultBuf.node(),
        ExternalCall::make(
            ResultBuf, "nnc_aten_matmul", {BufHandle(a), BufHandle(b)}, {}));
  }
}

Tensor* tensorexpr::computeOperandValue(
    c10::Symbol op,
    const std::vector<ArgValue>& inputs,
    const std::vector<ExprHandle>& outputShape,
    const c10::optional<ScalarType>& outputType) {
  switch (op) {
    case aten::add: {
      auto add_lambda = [](const ExprHandle& lhs, const ExprHandle& rhs) {
        return boolToInteger(lhs) + boolToInteger(rhs);
      };
      TORCH_INTERNAL_ASSERT(inputs.size() == 2 || inputs.size() == 3);
      return (inputs.size() > 2)
          ? computeTwoOperandWithAlpha(
                "aten_add", inputs, outputShape, outputType, add_lambda)
          : computeTwoOperand(
                "aten_add", inputs, outputShape, outputType, add_lambda);
    } break;
    case aten::sub: {
      auto sub_lambda = [](const ExprHandle& lhs, const ExprHandle& rhs) {
        // NB: sub isn't supported on boolean, no need to promote to integer.
        return lhs - rhs;
      };
      TORCH_INTERNAL_ASSERT(inputs.size() == 2 || inputs.size() == 3);
      return (inputs.size() > 2)
          ? computeTwoOperandWithAlpha(
                "aten_sub", inputs, outputShape, outputType, sub_lambda)
          : computeTwoOperand(
                "aten_sub", inputs, outputShape, outputType, sub_lambda);
    } break;
    case aten::mul: {
      return computeTwoOperand(
          "aten_mul",
          inputs,
          outputShape,
          outputType,
          [](const ExprHandle& lhs, const ExprHandle& rhs) {
            return boolToInteger(lhs) * boolToInteger(rhs);
          });
    } break;
    case aten::div: {
      return computeTwoOperand(
          "aten_div",
          inputs,
          outputShape,
          outputType,
          [](const ExprHandle& lhs, const ExprHandle& rhs) {
            return promoteIntegerToDefaultType(lhs) /
                promoteIntegerToDefaultType(rhs);
          });
    } break;

    case aten::__and__: {
      return computeTwoOperand(
          "aten_and",
          inputs,
          outputShape,
          outputType,
          [](const ExprHandle& lhs, const ExprHandle& rhs) {
            return boolToInteger(lhs) & boolToInteger(rhs);
          });
    } break;

    case aten::__or__: {
      return computeTwoOperand(
          "aten_or",
          inputs,
          outputShape,
          outputType,
          [](const ExprHandle& lhs, const ExprHandle& rhs) {
            return boolToInteger(lhs) | boolToInteger(rhs);
          });
    } break;

    case aten::__xor__: {
      return computeTwoOperand(
          "aten_xor",
          inputs,
          outputShape,
          outputType,
          [](const ExprHandle& lhs, const ExprHandle& rhs) {
            return boolToInteger(lhs) ^ boolToInteger(rhs);
          });
    } break;

    case aten::__lshift__: {
      return computeTwoOperand(
          "aten_lshift",
          inputs,
          outputShape,
          outputType,
          [](const ExprHandle& lhs, const ExprHandle& rhs) {
            return lhs << rhs;
          });
    } break;

    case aten::__rshift__: {
      return computeTwoOperand(
          "aten_rshift",
          inputs,
          outputShape,
          outputType,
          [](const ExprHandle& lhs, const ExprHandle& rhs) {
            return lhs >> rhs;
          });
    } break;
    case aten::eq: {
      return computeTwoOperand(
          "aten_eq",
          inputs,
          outputShape,
          outputType,
          [](const ExprHandle& lhs, const ExprHandle& rhs) {
            return cast<bool>(lhs == rhs);
          });
    } break;

    case aten::ne: {
      return computeTwoOperand(
          "aten_ne",
          inputs,
          outputShape,
          outputType,
          [](const ExprHandle& lhs, const ExprHandle& rhs) {
            return cast<bool>(lhs != rhs);
          });
    } break;
    case aten::ge: {
      return computeTwoOperand(
          "aten_ge",
          inputs,
          outputShape,
          outputType,
          [](const ExprHandle& lhs, const ExprHandle& rhs) {
            return cast<bool>(lhs >= rhs);
          });
    } break;

    case aten::gt: {
      return computeTwoOperand(
          "aten_gt",
          inputs,
          outputShape,
          outputType,
          [](const ExprHandle& lhs, const ExprHandle& rhs) {
            return cast<bool>(lhs > rhs);
          });
    } break;

    case aten::le: {
      return computeTwoOperand(
          "aten_le",
          inputs,
          outputShape,
          outputType,
          [](const ExprHandle& lhs, const ExprHandle& rhs) {
            return cast<bool>(lhs <= rhs);
          });
    } break;

    case aten::lt: {
      return computeTwoOperand(
          "aten_lt",
          inputs,
          outputShape,
          outputType,
          [](const ExprHandle& lhs, const ExprHandle& rhs) {
            return cast<bool>(lhs < rhs);
          });
    } break;

    case aten::min: {
      return computeTwoOperand(
          "aten_min",
          inputs,
          outputShape,
          outputType,
          [](const ExprHandle& lhs, const ExprHandle& rhs) {
            return Min::make(boolToInteger(lhs), boolToInteger(rhs), false);
          });
    } break;

    case aten::max: {
      return computeTwoOperand(
          "aten_max",
          inputs,
          outputShape,
          outputType,
          [](const ExprHandle& lhs, const ExprHandle& rhs) {
            return Max::make(boolToInteger(lhs), boolToInteger(rhs), false);
          });
    } break;
    case aten::masked_fill: {
      return computeThreeOperand(
          "aten_masked_fill",
          inputs,
          outputShape,
          outputType,
          [](const ExprHandle& input,
             const ExprHandle& mask,
             const ExprHandle& value) {
            // value needs to promote to input, not vice versa
            auto val = promoteToDtype(value, input.dtype().scalar_type());
            return ifThenElse(mask, val, input);
          },
          /*promote_inputs*/ false);
    }
    case aten::clamp: {
      bool noMin = false;
      bool noMax = false;
      if (c10::get_if<ArgNone>(&inputs[1])) {
        noMin = true;
      }

      if (c10::get_if<ArgNone>(&inputs[2])) {
        noMax = true;
      }

      return computeThreeOperand(
          "aten_clamp",
          inputs,
          outputShape,
          outputType,
          [noMin, noMax](
              const ExprHandle& in,
              const ExprHandle& min,
              const ExprHandle& max) {
            auto cast = [&](const ExprHandle& e) {
              return Cast::make(in.dtype(), e);
            };

            if (noMin && noMax) {
              return in;
            } else if (noMin) {
              auto cmax = cast(max);
              return CompareSelect::make(in, cmax, cmax, in, kGT);
            } else if (noMax) {
              auto cmin = cast(min);
              return CompareSelect::make(in, cmin, cmin, in, kLT);
            } else {
              auto cmax = cast(max);
              auto cmin = cast(min);
              auto mm = CompareSelect::make(in, cmin, cmin, in, kLT);
              return CompareSelect::make(mm, cmax, cmax, mm, kGT);
            }
          },
          false /* promote_inputs */);
    } break;
    case aten::addcmul: {
      return computeFourOperand(
          "aten_addcmul",
          inputs,
          outputShape,
          outputType,
          [](const ExprHandle& a0,
             const ExprHandle& a1,
             const ExprHandle& a2,
             const ExprHandle& a3) { return a0 + a3 * a1 * a2; });
    } break;
    case aten::sigmoid: {
      return computeOneOperand(
          "aten_sigmoid",
          inputs,
          outputShape,
          outputType,
          [](const ExprHandle& a) {
            return sigmoid(promoteIntegerToDefaultType(a));
          });
    } break;

    case aten::reciprocal: {
      return computeOneOperand(
          "aten_reciprocal",
          inputs,
          outputShape,
          outputType,
          [](const ExprHandle& a) { return ExprHandle(1.0f) / a; });
    } break;

    case aten::neg: {
      return computeOneOperand(
          "aten_neg", inputs, outputShape, outputType, [](const ExprHandle& a) {
            return ExprHandle(-0) - a;
          });
    } break;

    case aten::isnan: {
      return computeOneOperand(
          "aten_isnan",
          inputs,
          outputShape,
          outputType,
          [](const ExprHandle& a) {
            if (!a.dtype().is_floating_point()) {
              return IntImm::make(0);
            }
            return isnan(a);
          });
    } break;

    case aten::relu: {
      return computeOneOperand(
          "aten_relu",
          inputs,
          outputShape,
          outputType,
          [](const ExprHandle& a) {
            auto zero = Cast::make(a.dtype(), 0);
            return CompareSelect::make(a, zero, zero, a, kLT);
          });
    } break;
    case aten::batch_norm: {
      bool hasWeight = true;
      bool hasBias = true;

      if (c10::get_if<ArgNone>(&inputs[1])) {
        hasWeight = false;
      }

      if (c10::get_if<ArgNone>(&inputs[2])) {
        hasBias = false;
      }

      return Compute(
          "aten_batch_norm",
          c10::fmap<DimArg>(outputShape),
          [&](const std::vector<VarHandle>& axes) {
            TORCH_INTERNAL_ASSERT(axes.size() >= 2);
            // axes: N, C, H, W
            std::vector<ExprHandle> indices(axes.begin(), axes.end());
            ExprHandle c = indices[1];

            // Parameter list:
            // input, weight, bias, mean, var, training, momentum, eps,
            // cudnn_enabled
            std::vector<ExprHandle> exprInputs = {
                tensorOrConstant(inputs[0], indices), // input
                tensorOrConstant(inputs[3], {c}), // mean
                tensorOrConstant(inputs[4], {c}), // var
                // NOLINTNEXTLINE(cppcoreguidelines-avoid-magic-numbers)
                constant(inputs[7]) // eps
            };

            if (hasWeight) {
              exprInputs.push_back(tensorOrConstant(inputs[1], {c}));
            }
            if (hasBias) {
              exprInputs.push_back(tensorOrConstant(inputs[2], {c}));
            }
            promoteInputs(exprInputs);

            ExprHandle input = exprInputs[0];
            ExprHandle mean = exprInputs[1];
            ExprHandle var = exprInputs[2];
            ExprHandle eps = exprInputs[3];
            ExprHandle weight = FloatImm::make(1);
            ExprHandle bias = FloatImm::make(0);

            if (hasWeight) {
              weight = exprInputs[4];
            }
            // NOLINTNEXTLINE(clang-analyzer-cplusplus.NewDeleteLeaks)
            if (hasBias) {
              // NOLINTNEXTLINE(cppcoreguidelines-avoid-magic-numbers)
              bias = exprInputs[5];
            }

            // NOLINTNEXTLINE(clang-analyzer-cplusplus.NewDeleteLeaks)
            auto inv_var = rsqrt(var + eps);
            auto alpha = inv_var * weight;
            auto beta = bias - mean * alpha;
            auto output = input * alpha + beta;
            return demoteOutput(output, outputType);
          });
    } break;
    case aten::log: {
      return computeOneOperand(
          "aten_log", inputs, outputShape, outputType, [](const ExprHandle& a) {
            return log(promoteIntegerToDefaultType(a));
          });
    } break;

    case aten::log10: {
      return computeOneOperand(
          "aten_log10",
          inputs,
          outputShape,
          outputType,
          [](const ExprHandle& a) {
            return log10(promoteIntegerToDefaultType(a));
          });
    } break;

    case aten::log1p: {
      return computeOneOperand(
          "aten_log1p",
          inputs,
          outputShape,
          outputType,
          [](const ExprHandle& a) {
            return log1p(promoteIntegerToDefaultType(a));
          });
    } break;

    case aten::log2: {
      return computeOneOperand(
          "aten_log2",
          inputs,
          outputShape,
          outputType,
          [](const ExprHandle& a) {
            return log2(promoteIntegerToDefaultType(a));
          });
    } break;

    case aten::exp: {
      return computeOneOperand(
          "aten_exp", inputs, outputShape, outputType, [](const ExprHandle& a) {
            return exp(promoteIntegerToDefaultType(a));
          });
    } break;

    case aten::expm1: {
      return computeOneOperand(
          "aten_expm1",
          inputs,
          outputShape,
          outputType,
          [](const ExprHandle& a) {
            return expm1(promoteIntegerToDefaultType(a));
          });
    } break;

    case aten::erf: {
      return computeOneOperand(
          "aten_erf", inputs, outputShape, outputType, [](const ExprHandle& a) {
            return erf(promoteIntegerToDefaultType(a));
          });
    } break;

    case aten::erfc: {
      return computeOneOperand(
          "aten_erfc",
          inputs,
          outputShape,
          outputType,
          [](const ExprHandle& a) {
            return erfc(promoteIntegerToDefaultType(a));
          });
    } break;

    case aten::cos: {
      return computeOneOperand(
          "aten_cos", inputs, outputShape, outputType, [](const ExprHandle& a) {
            return cos(promoteIntegerToDefaultType(a));
          });
    } break;

    case aten::sin: {
      return computeOneOperand(
          "aten_sin", inputs, outputShape, outputType, [](const ExprHandle& a) {
            return sin(promoteIntegerToDefaultType(a));
          });
    } break;

    case aten::tan: {
      return computeOneOperand(
          "aten_tan", inputs, outputShape, outputType, [](const ExprHandle& a) {
            return tan(promoteIntegerToDefaultType(a));
          });
    } break;
    case aten::pow: {
      return computeTwoOperand(
          "aten_pow",
          inputs,
          outputShape,
          outputType,
          [](const ExprHandle& lhs, const ExprHandle& rhs) {
            if (!rhs.node()->isConstant()) {
              return pow(lhs, rhs);
            }
            double val =
                immediateAs<double>(IRSimplifier::simplify(rhs.node()));

            if (val == 1.0f) {
              return lhs;
            } else if (val == 2.0f) { // NOLINT
              return lhs * lhs;
            } else if (val == 3.0f) { // NOLINT
              return (lhs * lhs) * lhs;
            } else if (val == 4.0f) { // NOLINT
              ExprHandle tmp = lhs * lhs;
              return tmp * tmp;
            } else if (val == 0.5f) { // NOLINT
              return sqrt(lhs);
            } else if (val == 0.0f) {
              return ExprHandle(1.0f);
            } else if (val == -0.5f) { // NOLINT
              return rsqrt(lhs);
            } else if (val == -1.0f) {
              return ExprHandle(1.0f) / lhs;
            } else if (val == -2.0f) { // NOLINT
              return ExprHandle(1.0f) / (lhs * lhs);
            }
            return pow(lhs, rhs);
          });
    } break;

    case aten::fmod: {
      return computeTwoOperand(
          "aten_fmod",
          inputs,
          outputShape,
          outputType,
          [](const ExprHandle& lhs, const ExprHandle& rhs) {
            return fmod(promoteHalfToFloat(lhs), promoteHalfToFloat(rhs));
          });
    } break;

    case aten::lerp: {
      return computeThreeOperand(
          "aten_lerp",
          inputs,
          outputShape,
          outputType,
          [](const ExprHandle& a,
             const ExprHandle& end,
             const ExprHandle& weight) { return a + weight * (end - a); });
    } break;
    case aten::remainder: {
      auto imodImpl = [](const ExprHandle& lhs, const ExprHandle& rhs) {
        return Mod::make(lhs, rhs);
      };
      auto fmodImpl = [](const ExprHandle& lhs, const ExprHandle& rhs) {
        auto lhs_t = promoteHalfToFloat(lhs);
        auto rhs_t = promoteHalfToFloat(rhs);
        return fmod((rhs_t + fmod(lhs_t, rhs_t)), rhs_t);
      };
      {
        auto const& shape =
            broadcastShapes(valueShape(inputs[0]), valueShape(inputs[1]));
        return Compute(
            "aten_remainder",
            c10::fmap<DimArg>(shape),
            [&](const std::vector<VarHandle>& axes) {
              std::vector<ExprHandle> indices(axes.begin(), axes.end());
              std::vector<ExprHandle> exprInputs = {
                  tensorOrConstant(inputs[0], indices),
                  tensorOrConstant(inputs[1], indices),
              };

              promoteInputs(exprInputs);
              bool allInt = true;
              for (auto& e : exprInputs) {
                if (e.dtype().is_floating_point()) {
                  allInt = false;
                  break;
                }
              }
              if (allInt) {
                return demoteOutput(
                    imodImpl(exprInputs[0], exprInputs[1]), outputType);
              } else {
                return demoteOutput(
                    fmodImpl(exprInputs[0], exprInputs[1]), outputType);
              }
            });
      }

    } break;
    case aten::acos: {
      return computeOneOperand(
          "aten_acos",
          inputs,
          outputShape,
          outputType,
          [](const ExprHandle& a) {
            return acos(promoteIntegerToDefaultType(a));
          });
    } break;

    case aten::asin: {
      return computeOneOperand(
          "aten_asin",
          inputs,
          outputShape,
          outputType,
          [](const ExprHandle& a) {
            return asin(promoteIntegerToDefaultType(a));
          });
    } break;

    case aten::cosh: {
      return computeOneOperand(
          "aten_cosh",
          inputs,
          outputShape,
          outputType,
          [](const ExprHandle& a) {
            return cosh(promoteIntegerToDefaultType(a));
          });
    } break;

    case aten::sinh: {
      return computeOneOperand(
          "aten_sinh",
          inputs,
          outputShape,
          outputType,
          [](const ExprHandle& a) {
            return sinh(promoteIntegerToDefaultType(a));
          });
    } break;

    case aten::atan: {
      return computeOneOperand(
          "aten_atan",
          inputs,
          outputShape,
          outputType,
          [](const ExprHandle& a) {
            return atan(promoteIntegerToDefaultType(a));
          });
    } break;

    case aten::atan2: {
      return computeTwoOperand(
          "aten_atan2",
          inputs,
          outputShape,
          outputType,
          [](const ExprHandle& lhs, const ExprHandle& rhs) {
            return atan2(
                promoteIntegerToDefaultType(lhs),
                promoteIntegerToDefaultType(rhs));
          });
    } break;

    case aten::tanh: {
      return computeOneOperand(
          "aten_tanh",
          inputs,
          outputShape,
          outputType,
          [](const ExprHandle& a) {
            return tanh(promoteIntegerToDefaultType(a));
          });
    } break;

    case aten::hardtanh: {
      return computeThreeOperand(
          "aten_hardtanh",
          inputs,
          outputShape,
          outputType,
          [](const ExprHandle& a,
             const ExprHandle& min_val,
             const ExprHandle& max_val) {
            auto mm = CompareSelect::make(a, min_val, min_val, a, kLT);
            return CompareSelect::make(mm, max_val, max_val, mm, kGT);
          });
    } break;

    case aten::sqrt: {
      return computeOneOperand(
          "aten_sqrt",
          inputs,
          outputShape,
          outputType,
          [](const ExprHandle& a) {
            return tensorexpr::sqrt(promoteIntegerToDefaultType(a));
          });
    } break;

    case aten::rsqrt: {
      return computeOneOperand(
          "aten_rsqrt",
          inputs,
          outputShape,
          outputType,
          [](const ExprHandle& a) {
            return rsqrt(promoteIntegerToDefaultType(a));
          });
    } break;

    case aten::abs: {
      return computeOneOperand(
          "aten_abs",
          inputs,
          outputShape,
          outputType,
          [](const ExprHandle& a) {
            return tensorexpr::abs(promoteHalfToFloat(a));
          },
          kIntegralTypes | kFloatingPointTypes | kBoolType);
    } break;

    case aten::ceil: {
      return computeOneOperand(
          "aten_ceil",
          inputs,
          outputShape,
          outputType,
          [](const ExprHandle& a) { return ceil(a); });
    } break;

    case aten::floor: {
      return computeOneOperand(
          "aten_floor",
          inputs,
          outputShape,
          outputType,
          [](const ExprHandle& a) { return floor(a); });
    } break;

    case aten::round: {
      return computeOneOperand(
          "aten_round",
          inputs,
          outputShape,
          outputType,
          [](const ExprHandle& a) { return round(a); });
    } break;

    case aten::trunc: {
      return computeOneOperand(
          "aten_trunc",
          inputs,
          outputShape,
          outputType,
          [](const ExprHandle& a) { return trunc(a); });
    } break;

    case aten::_cast_Float: {
      return computeOneOperand(
          "aten_cast_float",
          inputs,
          outputShape,
          outputType,
          [](const ExprHandle& a) { return cast<float>(a); });
    } break;

    case aten::threshold: {
      return computeThreeOperand(
          "aten_threshold",
          inputs,
          outputShape,
          outputType,
          [](const ExprHandle& a,
             const ExprHandle& threshold,
             const ExprHandle& value) {
            return ifThenElse(CompareSelect::make(a, threshold, kLE), value, a);
          });
    } break;
    case aten::where: {
      return computeConditionWithTwoOperand(
          "aten_where",
          inputs,
          outputShape,
          outputType,
          [](const ExprHandle& a0, const ExprHandle& a1, const ExprHandle& a2) {
            return ifThenElse(a0, a1, a2);
          });
    } break;

    case aten::frac: {
      return computeOneOperand(
          "aten_frac",
          inputs,
          outputShape,
          outputType,
          [](const ExprHandle& a) {
            auto aa = promoteHalfToFloat(a);
            return aa - floor(aa);
          },
          kFloatingPointTypes);
    } break;

    case aten::lgamma: {
      return computeOneOperand(
          "aten_lgamma",
          inputs,
          outputShape,
          outputType,
          [](const ExprHandle& a) {
            return lgamma(promoteIntegerToDefaultType(a));
          });
    } break;

    case aten::rand_like: {
      return computeOneOperand(
          "aten_rand_like",
          inputs,
          outputShape,
          outputType,
          [](const ExprHandle& a) {
            return Intrinsics::make(IntrinsicsOp::kRand, a.dtype());
          });
    } break;
    case aten::slice: {
      return Compute(
          "aten_slice",
          c10::fmap<DimArg>(outputShape),
          [&](const std::vector<VarHandle>& axes) {
            int64_t dim = c10::get<int64_t>(inputs[1]);
            ExprHandle start = constant(inputs[2]);
            ExprHandle stride = constant(inputs[4]);

            std::vector<ExprHandle> newAxes(axes.begin(), axes.end());
            newAxes[dim] = stride * newAxes[dim] + start;
            return tensorOrConstant(inputs[0], newAxes);
          });
    }
    case aten::unsqueeze: {
      return Compute(
          "aten_unsqueeze",
          c10::fmap<DimArg>(outputShape),
          [&](const std::vector<VarHandle>& axes) {
            int64_t dim = c10::get<int64_t>(inputs[1]);
            if (dim < 0) {
              if (axes.size() == 0) {
                throw malformed_input("axes are zero handling unsqueeze");
              }
              dim += axes.size();
            }
            // To construct an expression for an 'unsqueezed' tensor we need to
            // drop the DIM-th axis, i.e.
            //    unsqueezed_v[i,j,k,l] = v[i,j,l] # dim = 2 - drop index 'k'
            //                 0 1 2 3
            std::vector<ExprHandle> indices;
            int64_t i = 0;
            for (auto a : axes) {
              if (i++ != dim) {
                indices.emplace_back(ExprHandle(a.node()));
              }
            }

            return tensorOrConstant(inputs[0], indices);
          });
    }
    case aten::matmul: {
      return computeMatmul(inputs, outputShape, outputType);
    }
    default: {
      std::string msg =
          std::string("Unhandled node kind: ") + op.toQualString();
      throw malformed_input(msg);
    }
  }
}

<<<<<<< HEAD
=======
c10::optional<ScalarType> findDtypeForValue(const torch::jit::Value* v) {
  if (v->type()->kind() == TypeKind::TensorType) {
    auto tt = v->type()->cast<TensorType>();
    if (tt->scalarType()) {
      return static_cast<ScalarType>(*tt->scalarType());
    }
  }
  return c10::nullopt;
}

>>>>>>> fa827131
Tensor* TensorExprKernel::computeValue(const torch::jit::Value* v) {
  auto inputs = v->node()->inputs();
  switch (v->node()->kind()) {
    case aten::rand_like:
      hasRandom_ = true;
      // fallthrough
    case aten::add:
    case aten::sub:
    case aten::mul:
    case aten::div:
    case aten::__and__:
    case aten::__or__:
    case aten::__xor__:
    case aten::__lshift__:
    case aten::__rshift__:
    case aten::eq:
    case aten::ne:
    case aten::ge:
    case aten::gt:
    case aten::le:
    case aten::lt:
    case aten::min:
    case aten::max:
    case aten::masked_fill:
    case aten::clamp:
    case aten::addcmul:
    case aten::sigmoid:
    case aten::reciprocal:
    case aten::neg:
    case aten::isnan:
    case aten::relu:
    case aten::batch_norm:
    case aten::log:
    case aten::log10:
    case aten::log1p:
    case aten::log2:
    case aten::exp:
    case aten::expm1:
    case aten::erf:
    case aten::erfc:
    case aten::cos:
    case aten::sin:
    case aten::tan:
    case aten::pow:
    case aten::fmod:
    case aten::lerp:
    case aten::remainder:
    case aten::acos:
    case aten::asin:
    case aten::cosh:
    case aten::sinh:
    case aten::atan:
    case aten::atan2:
    case aten::tanh:
    case aten::hardtanh:
    case aten::sqrt:
    case aten::rsqrt:
    case aten::abs:
    case aten::ceil:
    case aten::floor:
    case aten::round:
    case aten::trunc:
    case aten::_cast_Float:
    case aten::threshold:
    case aten::where:
    case aten::frac:
    case aten::lgamma:
    case aten::slice:
    case aten::unsqueeze:
    case aten::matmul: {
      std::vector<ArgValue> argInputs;
      for (auto inp : inputs) {
        argInputs.push_back(toArg(inp));
      }
      auto outputType = findDtypeForValue(v->node()->output());
      auto outputShape = sizesForValue(v);
      return computeOperandValue(
          v->node()->kind(), argInputs, outputShape, outputType);
    } break;

    case aten::to: {
      // see handling of aten::to in tensorexpr_fuser.cpp for why we only
      // need to handle the first input
      auto outputType = findDtypeForValue(v->node()->output());
      auto outputShape = sizesForValue(v);
      auto output_dtype = findDtypeForValue(v->node()->output());
      return computeOneOperand(
          "aten_to",
          {toArg(inputs[0])},
          outputShape,
          outputType,
          [output_dtype](const ExprHandle& a) {
            TORCH_INTERNAL_ASSERT(output_dtype);
            return Cast::make(ToDtype(*output_dtype), a);
          });
    } break;

    case aten::type_as: {
      auto outputType = findDtypeForValue(v->node()->output());
      auto outputShape = sizesForValue(v);
      const Buf* rhs = bufs_.at(inputs[1]);
      auto dtype = rhs->dtype();
      return computeOneOperand(
          "aten_type_as",
          {toArg(inputs[0])},
          outputShape,
          outputType,
          [dtype](const ExprHandle& lhs) { return Cast::make(dtype, lhs); });
    } break;
    case aten::cat: {
      std::vector<ArgValue> inputList;
      for (auto inp : v->node()->input(0)->node()->inputs()) {
        inputList.push_back(toArg(inp));
      }
      auto outputShape = sizesForValue(v);
      return computeCat(inputList, toArg(v->node()->input(1)), outputShape);
    } break;

    case prim::ConstantChunk: {
      return Compute(
          "prim_constantchunk",
          dimsFromSizes(sizesForValue(v)),
          [this, v](const std::vector<VarHandle>& axes) {
            auto const& n = v->node();
            int64_t dim = n->i(attr::dim);
            int64_t chunks = n->i(attr::chunks);
            std::vector<ExprHandle> indices(axes.begin(), axes.end());
            return chunk(
                bufs_.at(n->input(0)), v->offset(), dim, chunks, indices);
          });
    } break;

    case aten::sum: {
      return computeSum(v);
    }

    case aten::softmax: {
      return computeSoftmax(v, false);
    }

    case aten::log_softmax: {
      return computeSoftmax(v, true);
    }

    case aten::conv2d: {
      return computeConv2d(v);
    }

    default: {
      std::string msg = std::string("Unhandled node kind: ") +
          v->node()->kind().toQualString();
      throw malformed_input(msg);
    }
  }
  return nullptr;
}

// Return the (lower, upper) loop bounds if they are constants, else nullopt.
c10::optional<std::pair<int64_t, int64_t>> loopBounds(const For* loop) {
  auto start = IRSimplifier::simplify(loop->start());
  auto stop = IRSimplifier::simplify(loop->stop());
  if (!start->isConstant() || !stop->isConstant()) {
    return c10::nullopt;
  }
  return c10::make_optional(
      std::make_pair(immediateAs<int64_t>(start), immediateAs<int64_t>(stop)));
}

// True if all the loops in this vector have equal bounds.
bool loopBoundsAllEqual(const std::vector<For*>& loops) {
  auto bounds = loopBounds(loops[0]);
  if (!bounds) {
    return false;
  }
  for (auto const& loop : loops) {
    auto next = loopBounds(loop);
    if (!next) {
      return false;
    }
    if (bounds->first != next->first || bounds->second != next->second) {
      return false;
    }
  }
  return true;
}

// Recursively fuse all the loops with matching bounds in `st`.  Stops fusing
// at any level containing non-loops or non-matching bounds.  The restriction
// on matching bounds exists to avoid inserting conditionals on the loop
// indices where none would be needed, which would significantly complicate
// vectorization.
void fuseAllLoops(Stmt* st) {
  if (auto block = dynamic_cast<tensorexpr::Block*>(st)) {
    std::vector<For*> loopsToFuse;
    for (auto stmt : *block) {
      auto loop = dynamic_cast<For*>(stmt);
      if (!loop) {
        // Block contains something that's not a loop.  Quit.
        return;
      }
      loopsToFuse.push_back(loop);
    }
    if (!loopBoundsAllEqual(loopsToFuse)) {
      return;
    }
    // NOLINTNEXTLINE(cppcoreguidelines-init-variables)
    For* fusedLoop;
    if (!LoopNest::fuseLoops(loopsToFuse, &fusedLoop)) {
      return;
    }
    fuseAllLoops(fusedLoop->body());
  }
}

Stmt* TensorExprKernel::transformLoops(BackendType backendType, Stmt* st) {
  torch::jit::tensorexpr::LoopNest l(st, bufOutputs_);
  GRAPH_DEBUG("Original Stmt:\n", std::to_string(l.root_stmt()), "\n");

  bool hasReduction = NodeFinder<ReduceOp>::find(l.root_stmt()).size() != 0;

  // For Block codegen we create a map of tensor dims before
  // inlining. Like GPU codegen we need to inline. But the order
  // where this analysis is run matters.
  auto block_analysis = std::make_unique<CreateBufferMap>();
  if (backendType == kBlockCodeGen) {
    // Run Block analysis to get multi dim buffer info
    auto root_stmt = l.root_stmt();
    root_stmt->accept(block_analysis.get());
  }

  // Inlining output & intermediate buffers can duplicate computation.
  // Duplicating work can slow down the program if it's not ameliorated in some
  // way, but we've empirically found that:
  // - On CPU, LLVM's CSE does a good job as long as you horizontally fuse
  //   output loops.
  // - On GPU, there's enough compute to hide the extra work, and inlining
  //   avoids synchronizing between kernels.
  l.inlineIntermediateBufs(/*allow_duplicated_work=*/true);

  // Fuse loops "horizontally".  This pass allows us to combine loops that
  // write to different output buffers, as long as they have the same bounds.
  if (backendType == kLLVMCodeGen) {
    GRAPH_DEBUG("after inline", *l.root_stmt());
    fuseAllLoops(l.root_stmt());
    GRAPH_DEBUG("after fuse", *l.root_stmt());
  }

  if (backendType == kCudaCodeGen) {
    for (auto buf : bufOutputs_) {
      std::vector<For*> loops = l.getLoopStmtsFor(buf);
      TORCH_INTERNAL_ASSERT(!loops.empty(), "loops should not be empty");
      For* flattened = nullptr;
      LoopNest::flatten(loops, &flattened);
      assert(flattened);

      int loopLevels = getTECudaPointwiseLoopLevels();
      const int kDefaultLoopLevels = 2;
      loopLevels = (loopLevels > 0) ? loopLevels : kDefaultLoopLevels;
      int blockCount = getTECudaPointwiseBlockCount();
      int blockSize = getTECudaPointwiseBlockSize();

      if (loopLevels == 2) {
        // NOLINTNEXTLINE(cppcoreguidelines-init-variables)
        For* outer;
        // NOLINTNEXTLINE(cppcoreguidelines-init-variables)
        For* inner;
        const int kDefaultBlockSize = 512;
        if (blockSize < 0) {
          blockSize = kDefaultBlockSize;
        }
        l.splitWithMask(flattened, blockSize, &outer, &inner);
        l.setGPUBlockIndex(outer, 0);
        l.setGPUThreadIndex(inner, 0);
      } else if (loopLevels == 3) {
        // NOLINTNEXTLINE(cppcoreguidelines-init-variables)
        For* outer;
        // NOLINTNEXTLINE(cppcoreguidelines-init-variables)
        For* inner;
        // NOLINTNEXTLINE(cppcoreguidelines-init-variables)
        For* inner1;
        // NOLINTNEXTLINE(cppcoreguidelines-init-variables)
        For* inner2;
        // TODO: change the number of microprocessors
        const int kDefaultBlockCount = 1280;
        const int kDefaultBlockSize = 256;
        blockCount = (blockCount > 0) ? blockCount : kDefaultBlockCount;
        blockSize = (blockSize > 0) ? blockSize : kDefaultBlockSize;
        l.splitWithMask(flattened, blockCount * blockSize, &outer, &inner);
        l.splitWithMask(inner, blockSize, &inner1, &inner2);
        l.setGPUBlockIndex(inner1, 0);
        l.setGPUThreadIndex(inner2, 0);
      } else {
        throw std::runtime_error(
            "Invalid loop-level: " + c10::to_string(loopLevels));
      }
    }
  }

  if (backendType == kBlockCodeGen) {
    for (auto buf : bufOutputs_) {
      const int default_fp16_blocksize = 16;
      const int default_uint8_blocksize = 32;
      int blockSize = default_fp16_blocksize;
      // We only handle looplevels == 2 for now
      if (buf->dtype().scalar_type() == ScalarType::Byte) {
        blockSize = default_uint8_blocksize;
      }
      std::vector<For*> loops = l.getLoopStmtsFor(buf);
      TORCH_INTERNAL_ASSERT(!loops.empty(), "loops should not be empty");
      For* flattened = nullptr;
      LoopNest::flatten(loops, &flattened);
      assert(flattened);

      For* outer = nullptr;
      For* inner = nullptr;
      l.splitWithMask(flattened, blockSize, &outer, &inner);
      l.setGPUBlockIndex(outer, 0);
      l.setGPUThreadIndex(inner, 0);
      l.setBufferMap(outer, block_analysis->getBufferMap());
    }
  }

  l.prepareForCodegen();

  if (backendType == kLLVMCodeGen && !hasReduction) {
    l.vectorizeInnerLoops();
  }

  Stmt* stmt = l.root_stmt();
  // Arithmetic Simplification.
  stmt = IRSimplifier::simplify(stmt);
  GRAPH_DEBUG("Final Stmt:\n", std::to_string(stmt), "\n");
  return stmt;
}

std::string TensorExprKernel::getCodeGenName(BackendType backendType) {
  switch (backendType) {
    case kCudaCodeGen:
      return "cuda_codegen";
    case kLLVMCodeGen:
      return "llvm_codegen";
    case kSimpleIREval:
      return "simple_ir_eval";
    case kBlockCodeGen:
      return "block_codegen";
    default:
      throw std::runtime_error(
          "invalid backend type: " +
          c10::to_string(static_cast<int>(backendType)));
  }
}

template <typename T>
static bool isValidPrimProperty(const c10::optional<T>& a, T b) {
  return !a.has_value() || *a == b;
}

TensorExprKernel::BackendType TensorExprKernel::inferBackendTypeFromDevice(
    at::Device device) {
  BackendType backendType = BackendType::kUninitialized;
  if (device.type() == at::kCUDA) {
    backendType = kCudaCodeGen;
  } else if (device.type() == at::kCPU && getTEGenerateBlockCode()) {
    backendType = kBlockCodeGen;
  } else if (device.type() == at::kCPU) {
#ifdef TORCH_ENABLE_LLVM
    backendType = dontUseLLVMFlag() ? kSimpleIREval : kLLVMCodeGen;
#else
    backendType = kSimpleIREval;
#endif
    if (getTEMustUseLLVMOnCPU() && backendType == kSimpleIREval) {
      throw std::runtime_error("LLVM Backend not found");
    }
  } else {
    throw std::runtime_error("Invalid device type");
  }
  return backendType;
}

static bool isValidIdentifierChar(char c, size_t pos) {
  return islower(c) || isupper(c) || c == '_' || (pos > 0 && isdigit(c));
}

// replaces all invalid characters with underscore
std::string sanitizeName(const std::string& input_name) {
  std::stringstream sanitized_name;
  for (size_t i = 0; i < input_name.size(); ++i) {
    if (isValidIdentifierChar(input_name[i], i)) {
      sanitized_name << input_name[i];
    } else {
      sanitized_name << "_";
    }
  }
  return sanitized_name.str();
}

// we use the debug names in printing cuda code, they need to be removed
// of characters that can't be used in a variable identifier
void TensorExprKernel::genInputDebugNames() {
  std::unordered_map<std::string, const torch::jit::Value*> name_to_value;
  std::unordered_set<std::string> name_set;
  std::unordered_map<const torch::jit::Value*, std::string> value_to_name;
  for (const torch::jit::Value* input : graph_->inputs()) {
    std::string sanitized_name = sanitizeName(input->debugName());
    // we could get fancier here, but name conflict is extremely unlikely
    while (name_set.count(sanitized_name)) {
      // NOLINTNEXTLINE(performance-inefficient-string-concatenation)
      sanitized_name = sanitized_name + "_";
    }
    value_to_name[input] = sanitized_name;
    name_set.insert(sanitized_name);
  }
  input_name_map_ = std::move(value_to_name);
}

Tensor* TensorExprKernel::bindInput(const torch::jit::Value* input) {
  auto const& t = input->type();
  Tensor* result = nullptr;
  switch (t->kind()) {
    case TypeKind::TensorType: {
      auto tt = input->type()->cast<TensorType>();
      if (!input->isCompleteTensor()) {
        std::string msg = std::string("Shapes for input '%") +
            input->debugName() + "' are unknown";
        throw malformed_input(msg);
      }
      Placeholder inBuffer(
          "t" + input_name_map_[input],
          ToDtype(static_cast<ScalarType>(*tt->scalarType())),
          {0});
      std::vector<DimArg> inputTensorDims;
      for (size_t i = 0; i < *tt->sizes().size(); i++) {
        auto const size = *tt->sizes()[i];
        inputTensorDims.emplace_back(
            DimArg(IntImm::make(size), "i" + c10::to_string(i)));
      }
      auto const strides = tt->strides();
      result = Compute(
          "input" + c10::to_string(bufs_.size() + 1),
          inputTensorDims,
          [&](const std::vector<VarHandle>& axes) {
            ExprHandle idx = 0;
            for (size_t i = 0; i < axes.size(); i++) {
              idx = idx + axes[i] * IntImm::make(*strides[i]);
            }
            return inBuffer.load(idx);
          });
      bufs_.emplace(input, result->buf());

      bufferArgs_.emplace_back(inBuffer);
      break;
    }
    case TypeKind::FloatType: {
      VarHandle v("v" + input_name_map_[input], kDouble);
      bufferArgs_.emplace_back(v);
      scalars_.emplace(input, v);
      break;
    }
    case TypeKind::BoolType: {
      VarHandle v("v" + input_name_map_[input], kBool);
      bufferArgs_.emplace_back(v);
      scalars_.emplace(input, v);
      break;
    }
    case TypeKind::IntType: {
      VarHandle v("v" + input_name_map_[input], kLong);
      bufferArgs_.emplace_back(v);
      scalars_.emplace(input, v);
      break;
    }
    default: {
      throw unsupported_dtype();
      break;
    }
  }
  return result;
}

namespace {

// Remove all indices from axes positions.
std::vector<VarHandle> squeezeIndices(
    const ParameterList& indices,
    const std::vector<size_t>& axes) {
  std::vector<VarHandle> indices_squeezed;
  for (size_t dim = 0; dim < indices.size(); ++dim) {
    if (!std::count(axes.begin(), axes.end(), dim)) {
      indices_squeezed.push_back(indices[dim]);
    }
  }
  return indices_squeezed;
}

} // namespace

std::pair<ScalarType, std::vector<BufHandle>> processCatList(
    const std::vector<ArgValue>& inputList) {
  if (inputList.size() == 0) {
    throw std::runtime_error("Empty input list is passed to aten::cat");
  }
  std::vector<BufHandle> bufInputs;
  std::vector<BufHandle> nonEmptyInputs;
  for (auto input : inputList) {
    auto buf = c10::get<BufHandle>(input);
    bufInputs.push_back(buf);
    assert(buf.node()->dims().size() > 0);
    if (buf.node()->dims().size() == 1 &&
        immediateAs<int>(buf.node()->dim(0)) == 0) {
      continue;
    }
    nonEmptyInputs.push_back(buf);
  }
  auto maybe_dtype = bufInputs[0].dtype().scalar_type();
  ScalarType highType = maybe_dtype;
  for (const auto input : bufInputs) {
    auto maybe_dtype = input.dtype().scalar_type();
    highType = promoteTypes(highType, maybe_dtype);
  }
  return {highType, nonEmptyInputs};
}

Tensor* computeCat(
    const std::vector<ArgValue>& inputList,
    const ArgValue& argDim,
    const std::vector<ExprHandle>& outputShape) {
  if (getCatWoConditionals()) {
    return computeCatWoConditionals(inputList, argDim, outputShape);
  }
  auto inputs = processCatList(inputList);
  ScalarType highType = inputs.first;
  std::vector<BufHandle> nonEmptyInputs = inputs.second;
  return Compute(
      "aten_cat",
      c10::fmap<DimArg>(outputShape),
      [&](const std::vector<VarHandle>& axes) {
        if (nonEmptyInputs.size() == 0) {
          return ExprHandle(0);
        }

        int64_t dim_ = c10::get<int64_t>(argDim);
        size_t dim = normalizeAndCheckIndex(dim_, axes.size());
        // Promote input types.
        // Note that we need to consider all inputs, including empty - they
        // also affect the resultant dtype.

        // Now we know the final dtype, we know what inputs are non-empty,
        // and we know that there is at least one such an input. With all
        // that we construct a tensor expression performing the
        // concatenation.
        // The expression we build here is a cascading if-then-else that
        // essentially represents:
        //
        //              inp1[i, j, k]         if 0   < i < l1,
        // out[i,j,k] = inp2[i, j-l1, k]      if l1 =< i < l1 + l2,
        //              ...
        //              inpN[i, j-l_N_1, k]   if l1+l2+...l_N_1  < i
        // where l_i is the corresponding size of the i-th input.
        std::vector<ExprHandle> newAxes(axes.begin(), axes.end());
        ExprHandle load = promoteToDtype(
            tensorOrConstant(nonEmptyInputs[0], newAxes), highType);
        size_t offset =
            dynamic_cast<const IntImm*>(nonEmptyInputs[0].node()->dim(dim))
                ->value();
        newAxes[dim] = newAxes[dim] - IntImm::make(offset);

        for (size_t ii = 1; ii < nonEmptyInputs.size(); ++ii) {
          auto input = nonEmptyInputs[ii];
          load = ifThenElse(
              CompareSelect::make(axes[dim], IntImm::make(offset), kLT),
              load,
              promoteToDtype(tensorOrConstant(input, newAxes), highType));

          offset +=
              dynamic_cast<const IntImm*>(input.node()->dim(dim))->value();
          newAxes[dim] = axes[dim] - IntImm::make(offset);
        }

        return load;
      });
}
Tensor* computeCatWoConditionals(
    const std::vector<ArgValue>& input_list,
    const ArgValue& arg_dim,
    const std::vector<ExprHandle>& output_shape) {
  auto inputs = processCatList(input_list);
  ScalarType high_type = inputs.first;
  std::vector<BufHandle> non_empty_inputs = inputs.second;

  // Now we build one loop per input:
  //
  // for i
  //   for j
  //     for k
  //       output[i,j,k] = inp1[i,j,k]
  // for i
  //   for j
  //     for k
  //       output[i,j+l1,k] = inp2[i,j,k]
  // for i
  //   for j
  //     for k
  //       output[i,j+l2,k] = inp3[i,j,k]

  auto output_sizes_expr = ExprHandleVectorToExprVector(output_shape);
  auto output_buf = new Buf("aten_cat", output_sizes_expr, ToDtype(high_type));
  if (non_empty_inputs.size() == 0) {
    return new Tensor(output_buf, new tensorexpr::Block({}));
  }

  int64_t concat_dim = c10::get<int64_t>(arg_dim);
  size_t norm_concat_dim =
      normalizeAndCheckIndex(concat_dim, output_shape.size());

  auto gen_code_for_input = [&](const BufHandle& inp,
                                size_t inp_pos,
                                const Expr* concat_dim_size,
                                const std::vector<ExprHandle>& dims) {
    std::vector<Var*> for_vars(dims.size());
    std::vector<const Expr*> load_indices(dims.size());
    std::vector<const Expr*> store_indices(dims.size());
    for (size_t i = 0; i < dims.size(); ++i) {
      for_vars[i] = new Var(
          "i" + c10::to_string(inp_pos) + "_" + c10::to_string(i), kInt);
      load_indices[i] = for_vars[i];
      if (i == norm_concat_dim) {
        store_indices[i] = new Add(for_vars[i], concat_dim_size);
      } else {
        store_indices[i] = for_vars[i];
      }
    }
    auto inp_buf = inp.node();
    auto load_expr = new Load(inp_buf, load_indices);
    auto load_promoted = promoteToDtype(ExprHandle(load_expr), high_type);
    Stmt* st = new Store(output_buf, store_indices, load_promoted.node());
    for (size_t i = dims.size(); i > 0; --i) {
      st = new For(for_vars[i - 1], new IntImm(0), dims[i - 1].node(), st);
    }
    return st;
  };

  Expr* concat_dim_size = nullptr;
  auto block = new tensorexpr::Block({});
  for (size_t i = 0; i < non_empty_inputs.size(); ++i) {
    auto input_dims =
        ExprVectorToExprHandleVector(non_empty_inputs[i].node()->dims());
    if (concat_dim_size == nullptr) {
      concat_dim_size = new IntImm(0);
    }
    block->append_stmt(gen_code_for_input(
        non_empty_inputs[i], i, concat_dim_size, input_dims));
    concat_dim_size =
        new Add(concat_dim_size, input_dims[norm_concat_dim].node());
  }
  return new Tensor(output_buf, IRSimplifier::simplify(block));
}

Tensor* TensorExprKernel::computeSum(const torch::jit::Value* v) {
  auto reduction_info = getReductionInfo(v->node());
  return Reduce(
      "sum",
      reduction_info.outputDims,
      Sum(),
      [&](ParameterList& indices) {
        const auto& axes = reduction_info.axes;
        // "Squeeze" out indices inserted when keepdim is set.
        auto indices_squeezed =
            reduction_info.keepdim ? squeezeIndices(indices, axes) : indices;
        TORCH_INTERNAL_ASSERT(axes.size() <= indices_squeezed.size());
        // Move innermost indices into axes positions:
        //   1. Fill the outermost indices first.
        //   2. Insert the innermost indices into the correct axis position,
        //   displacing the outermost indices as needed.
        std::vector<ExprHandle> indices_exprs;
        size_t i = 0;
        for (; i < indices_squeezed.size() - axes.size(); ++i) {
          indices_exprs.push_back(indices_squeezed[i]);
        }
        for (auto axis : axes) {
          indices_exprs.insert(
              indices_exprs.begin() + axis, indices_squeezed[i]);
          ++i;
        }
        auto indexed = tensorOrConstant(v->node()->input(0), indices_exprs);
        if (reduction_info.dtype) {
          return Cast::make(*reduction_info.dtype, indexed);
        } else {
          return indexed;
        }
      },
      reduction_info.reductionDims);
}

Tensor* TensorExprKernel::computeConv2d(const torch::jit::Value* v) {
  const Node* n = v->node();
  auto const& shape = sizesForValue(v);
  Dtype dtype = kFloat;
  auto maybe_stype = findDtypeForValue(v);
  if (maybe_stype) {
    dtype = Dtype(*maybe_stype);
  }
  BufHandle ResultBuf("conv", shape, dtype);
  BufHandle inp = BufHandle(bufs_.at(n->input(0)));
  BufHandle w = BufHandle(bufs_.at(n->input(1)));
  BufHandle b = BufHandle(bufs_.at(n->input(2)));

  // NOLINTNEXTLINE(cppcoreguidelines-init-variables)
  int sH, sW;
  auto strides_iv = *toIValue(n->input(3));
  if (strides_iv.isIntList()) {
    sH = strides_iv.toIntList()[0];
    sW = strides_iv.toIntList()[1];
  } else {
    sH = sW = strides_iv.toInt();
  }
  // NOLINTNEXTLINE(cppcoreguidelines-init-variables)
  int pH, pW;
  auto padding_iv = *toIValue(n->input(4));
  if (padding_iv.isIntList()) {
    pH = padding_iv.toIntList()[0];
    pW = padding_iv.toIntList()[1];
  } else {
    pH = pW = padding_iv.toInt();
  }
  // NOLINTNEXTLINE(cppcoreguidelines-init-variables)
  int dH, dW;
  // NOLINTNEXTLINE(cppcoreguidelines-avoid-magic-numbers)
  auto dil_iv = *toIValue(n->input(5));
  if (dil_iv.isIntList()) {
    dH = dil_iv.toIntList()[0];
    dW = dil_iv.toIntList()[1];
  } else {
    dH = dW = dil_iv.toInt();
  }
  // NOLINTNEXTLINE(cppcoreguidelines-avoid-magic-numbers)
  int groups = toIValue(n->input(6))->toInt();

  // Generate TE for depthwise convolutions.
  if (conv2dIsSupported(n)) {
    return conv2d_depthwise(inp, w, b, sH, pH, groups);
  }

  // Once we have a performant TE representation for conv2d, we could use it
  // here instead of the external call!
  Stmt* s = ExternalCall::make(
      ResultBuf,
      "nnc_aten_conv2d",
      {inp, w, b},
      {sH, sW, pH, pW, dH, dW, groups});
  return new Tensor(ResultBuf.node(), s);
}

Tensor* TensorExprKernel::computeSoftmax(
    const torch::jit::Value* v,
    bool log_softmax) {
  // Softmax is computed as follows:
  //    softmax(vi) = exp(vi) / sum(exp(vi))
  //
  // In order to avoid overflow issues due to exp of a large number, we
  // subtract the max of that dim before computing exp.
  //    softmax(vi) = exp(vi - max(vi)) / sum(exp(vi - max(vi)))
  //
  // This is implemented as 4 loopnests:
  //   - First loop computes the max over the softmax dim.
  //   - Second loop computes exp for every element in v after subtracting
  //     the max of the softmax dim it belongs to.
  //   - Third loop computes the sum over the softmax dim.
  //   - Final loop computes softmax for every element in v.

  // LogSoftmax is computed as follows:
  //    log_softmax(vi) = log(softmax(vi))
  //                    = vi - log(sum(exp(vi)))
  //
  // Using the same max trick as above:
  //    log_softmax(vi) = vi - max(vi) - log(sum(exp(vi - max(vi))))
  //
  // This is implemented as 5 loopnests:
  //   - First loop computes the max over the softmax dim.
  //   - Second loop computes exp for every element in v after subtracting
  //     the max of the softmax dim it belongs to.
  //   - Third loop computes the sum over the softmax dim.
  //   - Fourth loop computes log for every element in the sum.
  //   - Final loop computes the log_softmax for every element in v.

  TORCH_INTERNAL_ASSERT(v->node()->inputs().size() == 3);
  auto output_dims = dimsFromSizes(sizesForValue(v));

  // We do not handle None for dims (input 1) because that is supposed to
  // be deprecated.
  TORCH_INTERNAL_ASSERT(v->node()->input(1)->node()->kind() == prim::Constant);
  int64_t rank =
      *v->node()->input(0)->type()->castRaw<TensorType>()->sizes().size();
  size_t softmax_dim =
      normalizeAndCheckIndex(v->node()->input(1)->node()->i(attr::value), rank);
  std::vector<DimArg> non_softmax_dims;
  for (size_t i = 0; i < output_dims.size(); ++i) {
    if (i != softmax_dim) {
      non_softmax_dims.push_back(output_dims[i]);
    }
  }

  // Softmax implementation includes two reductions, one to find the max and
  // the other to calculate the sum along the softmax dim. These reductions
  // will have the softmax dimension as the inner most loop. So, the innermost
  // index in the indices will refer to the softmax dimension.

  // Update the indices by moving the softmax dimension index to the
  // appropriate position.
  auto move_softmax_dim_index_to_pos = [&](const ParameterList& indices) {
    std::vector<ExprHandle> new_indices;
    for (auto ind : indices) {
      new_indices.push_back(ind);
    }
    for (size_t i = softmax_dim; i < indices.size() - 1; ++i) {
      new_indices[i + 1] = indices[i];
    }
    new_indices[softmax_dim] = indices[indices.size() - 1];
    return new_indices;
  };

  // Remove the index corresponding to the softmax dimension.
  auto remove_softmax_dim_index = [&](const ParameterList& indices) {
    std::vector<ExprHandle> new_indices;
    for (size_t i = 0; i < indices.size(); ++i) {
      if (i != softmax_dim) {
        new_indices.push_back(indices[i]);
      }
    }
    return new_indices;
  };

  auto convert_indices_to_expr_handle = [&](const ParameterList& indices) {
    std::vector<ExprHandle> new_indices(indices.size());
    for (size_t i = 0; i < indices.size(); ++i) {
      new_indices[i] = indices[i];
    }
    return new_indices;
  };

  c10::optional<Dtype> dtype = ToDtype(ScalarType::Undefined);
  auto maybe_dtype = v->node()->get(attr::dtype);
  if (maybe_dtype && !maybe_dtype->isNone()) {
    dtype = ToDtype(static_cast<ScalarType>(maybe_dtype->toInt()));
  }

  auto max = Reduce(
      "aten_softmax_max",
      non_softmax_dims,
      Maximum(dtype.value()),
      [&](ParameterList& indices) {
        return tensorOrConstant(
            v->node()->input(0), move_softmax_dim_index_to_pos(indices));
      },
      {output_dims[softmax_dim]});
  auto e =
      Compute("aten_softmax_exp", output_dims, [&](ParameterList& indices) {
        auto inp = tensorOrConstant(
            v->node()->input(0), convert_indices_to_expr_handle(indices));
        return exp(inp - max->load(remove_softmax_dim_index(indices)));
      });
  auto sum = Reduce(
      "aten_softmax_sum",
      non_softmax_dims,
      Sum(),
      [&](ParameterList& indices) {
        return e->load(move_softmax_dim_index_to_pos(indices));
      },
      {output_dims[softmax_dim]});
  if (!log_softmax) {
    auto result =
        Compute("aten_softmax", output_dims, [&](ParameterList& indices) {
          return e->load(indices) /
              sum->load(remove_softmax_dim_index(indices));
        });
    return new Tensor(
        result->buf(),
        new Block({max->stmt(), e->stmt(), sum->stmt(), result->stmt()}));
  }

  auto log_sum = Compute(
      "aten_softmax_log_sum", non_softmax_dims, [&](ParameterList& indices) {
        return log(sum->load(indices));
      });
  auto result =
      Compute("aten_log_softmax", output_dims, [&](ParameterList& indices) {
        auto inp = tensorOrConstant(
            v->node()->input(0), convert_indices_to_expr_handle(indices));
        auto non_softmax_indices = remove_softmax_dim_index(indices);
        return inp - max->load(non_softmax_indices) -
            log_sum->load(non_softmax_indices);
      });
  return new Tensor(
      result->buf(),
      new Block(
          {max->stmt(),
           e->stmt(),
           sum->stmt(),
           log_sum->stmt(),
           result->stmt()}));
}

TensorExprKernel::ReductionInfo TensorExprKernel::getReductionInfo(
    const torch::jit::Node* node) {
  std::vector<size_t> axes;
  bool keepdim = false;
  // aten::sum takes the input tensor named self.
  auto sizes = sizesForValue(node->namedInput(attr::self));
  const auto inputs = node->inputs();
  int rank = sizes.size();
  if (inputs.size() > 2) {
    auto nodeAxes = getReductionAxes(node);
    // Canonicalize axes: wrap around, sort and make unique.
    for (auto axis : nodeAxes) {
      axes.push_back(at::maybe_wrap_dim(axis, rank));
    }
    std::sort(axes.begin(), axes.end());
    axes.erase(std::unique(axes.begin(), axes.end()), axes.end());
    keepdim = node->get(attr::keepdim)->toBool();
  } else {
    axes.resize(sizes.size());
    std::iota(axes.begin(), axes.end(), 0);
  }
  // Axes go into reduction dimensions.
  std::vector<DimArg> reductionDims;
  reductionDims.reserve(sizes.size());
  for (size_t axis : axes) {
    reductionDims.emplace_back(sizes[axis]);
  }
  auto allDims = dimsFromSizes(sizes);
  std::vector<DimArg> outputDims;
  // Output dimensions are the complement of axes. When keepdim is set, a
  // one-sized dimension is inserted for each axis.
  for (size_t dim = 0; dim < allDims.size(); ++dim) {
    if (!std::count(axes.begin(), axes.end(), dim)) {
      outputDims.emplace_back(sizes[dim]);
    } else if (keepdim) {
      outputDims.emplace_back(1);
    }
  }
  c10::optional<Dtype> dtype;
  auto dtypeValue = node->get(attr::dtype);
  if (!dtypeValue->isNone()) {
    auto scalarType = static_cast<ScalarType>(dtypeValue->toInt());
    dtype = ToDtype(scalarType);
  }
  return {reductionDims, outputDims, axes, keepdim, dtype};
}

std::vector<int64_t> TensorExprKernel::getReductionAxes(
    const torch::jit::Node* node) {
  std::vector<int64_t> axes;
  auto axesNode = node->namedInput(attr::dim)->node();
  // There are two possible representations for reduction axes:
  //   1. A prim::ListConstruct of integer constants.
  //   2. A prim::Constant list of integer ival's.
  // We need to handle both of them.
  if (axesNode->kind() == prim::ListConstruct) {
    for (auto axisNode : axesNode->inputs()) {
      axes.push_back(toIValue(axisNode)->toInt());
    }
    return axes;
  }
  TORCH_INTERNAL_ASSERT(axesNode->kind() == prim::Constant);
  TORCH_INTERNAL_ASSERT(axesNode->kindOf(attr::value) == AttributeKind::ival);
  const auto& genericList = axesNode->ival(attr::value).toList();
  for (const IValue axisNode : genericList) {
    axes.push_back(axisNode.toInt());
  }
  return axes;
}

template <typename T>
std::vector<size_t> reverse_sort_indices(const std::vector<T>& v) {
  // initialize original index locations
  std::vector<size_t> idx(v.size());
  iota(idx.begin(), idx.end(), 0);

  std::sort(idx.begin(), idx.end(), [&v](size_t i1, size_t i2) {
    return v[i1] > v[i2];
  });
  return idx;
}

bool denseAndNonOverlapping(
    at::ArrayRef<int64_t> sizes,
    at::ArrayRef<int64_t> strides) {
  return (strides == at::infer_dense_strides(sizes, strides));
}

Tensor* TensorExprKernel::convertOutputToCorrectStrides(torch::jit::Value* v) {
  const TensorTypePtr& tt = v->type()->expect<TensorType>();
  TORCH_INTERNAL_ASSERT(bufs_.count(v));
  const Buf* buf = bufs_.at(v);

  // No shape info is present in the graph
  if (!tt->sizes().concrete_sizes()) {
    std::string msg =
        std::string("Shapes for output '%") + v->debugName() + "' are unknown";
    throw malformed_input(msg);
  }

  TORCH_INTERNAL_ASSERT(tt->sizes().concrete_sizes());
  const auto sizes = *tt->sizes().concrete_sizes();
  std::vector<int64_t> default_strides = TensorType::contiguousStridesOf(sizes);
  TORCH_INTERNAL_ASSERT(tt->strides().concrete_sizes());
  const std::vector<int64_t> strides = *tt->strides().concrete_sizes();
  // All Tensors in NNC are layed out in default, contiguous layout.
  // If the output is also default contiguous we don't need to do anything
  if (strides == default_strides) {
    return new Tensor(buf, nullptr);
  }
  // If the tensor is not dense or overlaps, we have
  // no way of matching the profiled striding
  if (!denseAndNonOverlapping(sizes, strides)) {
    return new Tensor(buf, nullptr);
  }

  auto dims = dimsFromSizes(sizesForValue(v));
  // We need to convert the output tensor so that its values are layed
  // so that when viewed from the output strides the values are correct.
  // A contiguous Tensor of size(2, 3) with values 0-5 is layed out as:
  // [0] [1] [2] [3] [4] [5]
  // The same valued tensor with strides (2, 1) would be layed out like
  // [0] [3] [1] [4] [2] [5]
  // When we are doing the re-ordering of values into the output tensor,
  // we are iterating per-element of the input, and we are fixed
  // in indexing in to the output tensor at [i, j] = val
  // `val` we want here is equal to the indices for the output
  // tensor that would have given the same position as the output
  // The position is equal to the sum of stride[i] * index[i],
  // and we can can calculate the equivalent indices in the
  // output tensor strides by iteratively computing the index of
  // the biggest stride:
  // absolute = ...
  // for stride in strides_from_largest_to_smallest:
  //     cur_idx = absolute // stride
  //     absolute = absolute % stride

  return Compute(
      "output_1", dims, [&](const std::vector<VarHandle>& axes_input) {
        std::vector<ExprHandle> axes(axes_input.begin(), axes_input.end());
        auto absolute_position = IntImm::make(0);
        for (size_t i = 0; i < axes.size(); ++i) {
          absolute_position =
              absolute_position + (IntImm::make(default_strides[i]) * axes[i]);
        }
        std::vector<size_t> sorted_stride_indices =
            reverse_sort_indices(strides);
        std::vector<ExprHandle> new_axes(sorted_stride_indices.size());
        for (size_t stride_index : sorted_stride_indices) {
          auto stride = strides[stride_index];
          auto index = Div::make(absolute_position, IntImm::make(stride));
          absolute_position =
              Mod::make(absolute_position, IntImm::make(stride));
          new_axes[stride_index] = index;
        }
        // NOLINTNEXTLINE(clang-analyzer-cplusplus.NewDeleteLeaks)
        return BufHandle(buf).load(new_axes);
      });
}

void TensorExprKernel::bindConstant(const torch::jit::Value* v) {
  if (!v->type()->cast<TensorType>()) {
    // Only Tensor constants need to be bound, scalar constants will be turned
    // into immediates in TE IR
    return;
  }
  auto const_tensor = toIValue(v)->toTensor();

  const auto& tt = v->type()->expect<TensorType>();
  const auto sizes = *tt->sizes().concrete_sizes();
  std::vector<ExprHandle> te_sizes;
  te_sizes.reserve(sizes.size());
  for (auto s : sizes) {
    te_sizes.push_back(IntImm::make(s));
  }

  const Buf* buf = new Buf(
      "const_" + v->debugName(),
      ExprHandleVectorToExprVector(te_sizes),
      ToDtype(static_cast<ScalarType>(*tt->scalarType())));

  if (!const_tensor.is_contiguous()) {
    const_tensor = const_tensor.clone().contiguous();
    unpacked_constant_tensors_.push_back(const_tensor);
  }

  constants_.push_back({buf, const_tensor.data_ptr()});
  bufs_[v] = buf;
}

void TensorExprKernel::compile() {
  KernelScope kernelScope(&kernelArena_);
  GRAPH_DUMP("TensorExprKernel graph:", graph_);

  // Block to collect the Stmts corresponding to all tensors.
  auto block = new Block({});

  // Bind inputs to buffers.
  nInputs_ = graph_->inputs().size();
  genInputDebugNames();
  for (auto const& input : graph_->inputs()) {
    if (Tensor* t = bindInput(input)) {
      block->append_stmt(t->stmt());
    }
  }

  // Bind nodes to tensor compute expressions.
  for (auto const& n : graph_->nodes()) {
    if (n->kind() == prim::ListConstruct) {
      continue;
    } else if (n->kind() == prim::Constant) {
      bindConstant(n->output());
      continue;
    } else {
      for (auto const& output : n->outputs()) {
        if (output->hasUses()) {
          Tensor* t = computeValue(output);
          bufs_.emplace(output, t->buf());
          // NOLINTNEXTLINE(clang-analyzer-cplusplus.NewDeleteLeaks)
          block->append_stmt(t->stmt());
        }
      }
    }
    if (hasRandom_ && hasBroadcast_) {
      throw std::runtime_error(
          "Cannot support broadcast and random within one kernel");
    }
  }

  device_ = *pickDeviceType(graph_->inputs());

  // Move output operands from `bufs_` to `bufOutputs_`
  for (const auto& output : graph_->outputs()) {
    if (!bufs_.count(output)) {
      throw malformed_input("cannot find output Tensor");
    }
    // The "strided" tensor will be incorrect if used in NNC,
    // since NNC views it as contiguous. Only convert it to the right
    // strides at the end of the kernel (if already contiguous it's a no-op)
    Tensor* properly_strided_output = convertOutputToCorrectStrides(output);
    if (properly_strided_output->stmt()) {
      block->append_stmt(properly_strided_output->stmt());
    }
    // NOLINTNEXTLINE(clang-analyzer-cplusplus.NewDeleteLeaks)
    bufs_[output] = properly_strided_output->buf();
    const auto& tt = output->type()->expect<TensorType>();
    auto sizes = *tt->sizes().concrete_sizes();
    tensorOutputSizes_.push_back(sizes);
    auto strides = *tt->strides().concrete_sizes();

    // If the tensor is not dense or overlaps, we have
    // no way of matching the profiled striding
    if (denseAndNonOverlapping(sizes, strides)) {
      tensorOutputStrides_.push_back(*tt->strides().concrete_sizes());
    } else {
      tensorOutputStrides_.push_back(TensorType::contiguousStridesOf(sizes));
    }

    bufOutputs_.insert(bufs_.at(output));
    bufferArgs_.emplace_back(BufHandle(bufs_.at(output)));
    tensorOutputTensorOptions_.emplace_back(
        c10::TensorOptions(tensorType(bufs_.at(output))).device(device_));
    bufs_.erase(output);
  }

  for (auto c : constants_) {
    bufferArgs_.emplace_back(BufHandle(c.buf));
  }

  BackendType backendType = inferBackendTypeFromDevice(device_);
  Stmt* stmt = transformLoops(backendType, block);

  // Generate code.
  codegen_ = CreateCodeGen(
      getCodeGenName(backendType),
      stmt,
      bufferArgs_,
      device_,
      SubgraphUtils::generateNameForGraph(graph_));
}

TensorExprKernel::TensorExprKernel(const std::shared_ptr<Graph>& subgraph)
    : graph_(subgraph), code_(subgraph, "") {
  allow_fallback_ = fallbackAllowed();
  if (!allow_fallback_) {
    compile();
    return;
  }

  use_fallback_ = fallbackEnforced();
  if (use_fallback_) {
    return;
  }

  try {
    compile();
  } catch (...) {
    use_fallback_ = true;
  }
}

void TensorExprKernel::run(Stack& stack) {
  if (!use_fallback_ && !allow_fallback_) {
    runKernel(stack);
  } else if (!use_fallback_ && allow_fallback_) {
    try {
      runKernel(stack);
    } catch (...) {
      fallback(stack);
    }
  } else {
    fallback(stack);
  }
}

std::vector<CodeGen::CallArg> TensorExprKernel::prepareRunArgs(
    const at::ArrayRef<IValue>& inputs,
    std::vector<at::Tensor>& outputs) {
  // TODO: preallocate `runArgs` during compilation and fill in values where
  // possible (e.g. for constant tensors)
  std::vector<CodeGen::CallArg> runArgs;
  runArgs.reserve(inputs.size() + bufOutputs_.size());

  for (const auto& input : inputs) {
    if (input.isInt()) {
      runArgs.emplace_back(input.toInt());
    } else if (input.isDouble()) {
      runArgs.emplace_back(input.toDouble());
    } else if (input.isTensor()) {
      runArgs.emplace_back(input.toTensor().data_ptr());
    }
  }

  for (size_t i = 0, e = bufOutputs_.size(); i < e; ++i) {
    auto const& opts = tensorOutputTensorOptions_[i];
    outputs.emplace_back(codegen_->empty_strided(
        tensorOutputSizes_[i],
        tensorOutputStrides_[i],
        opts.dtype,
        opts.layout,
        opts.device,
        opts.pinned_memory));
    runArgs.emplace_back(outputs.back().data_ptr());
  }

  for (auto c : constants_) {
    runArgs.emplace_back(c.ptr);
  }

  return runArgs;
}

Stmt* TensorExprKernel::getCodeGenStmt() {
  return codegen_->stmt();
}

void TensorExprKernel::runKernel(Stack& stack) {
  KernelScope kernelScope(&kernelArena_);

  // Set up arguments (inputs, then outputs) for kernel call.
  auto inputs = last(stack, nInputs_);
  std::vector<at::Tensor> outputs;

  std::vector<CodeGen::CallArg> runArgs = prepareRunArgs(inputs, outputs);

  // Call the kernel.
  codegen_->call(runArgs);

  // Update the stack.
  drop(stack, nInputs_);
  for (auto& o : outputs) {
    push_one(stack, std::move(o));
  }
}<|MERGE_RESOLUTION|>--- conflicted
+++ resolved
@@ -1892,8 +1892,6 @@
   }
 }
 
-<<<<<<< HEAD
-=======
 c10::optional<ScalarType> findDtypeForValue(const torch::jit::Value* v) {
   if (v->type()->kind() == TypeKind::TensorType) {
     auto tt = v->type()->cast<TensorType>();
@@ -1904,7 +1902,6 @@
   return c10::nullopt;
 }
 
->>>>>>> fa827131
 Tensor* TensorExprKernel::computeValue(const torch::jit::Value* v) {
   auto inputs = v->node()->inputs();
   switch (v->node()->kind()) {
