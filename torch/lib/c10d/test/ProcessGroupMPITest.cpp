#include <cstdlib>
#include <iostream>
#include <sstream>
#include <string>
#include <thread>

#include <unistd.h>

#include <c10d/ProcessGroupMPI.hpp>

#define STR_HELPER(x) #x
#define STR(x) STR_HELPER(x)

// Wait for work to complete
void waitWork(
    c10::intrusive_ptr<::c10d::ProcessGroupMPI> pg,
    std::vector<c10::intrusive_ptr<c10d::ProcessGroup::Work>> works,
    std::vector<std::vector<at::Tensor>>* outputTensors) {
  for (auto& work : works) {
    try {
      work->wait();
    } catch (const std::exception& ex) {
      std::cerr << "Exception received: " << ex.what() << std::endl;
      pg->abort();
    }
    if (outputTensors) {
      auto outputs = work->result();
      outputTensors->emplace_back(outputs);
    }
  }
}

void testAllreduce(int iter = 1000) {
  auto pg = c10d::ProcessGroupMPI::createProcessGroupMPI();
  // Generate inputs
  std::vector<std::vector<at::Tensor>> allTensors(iter);
  for (auto i = 0; i < iter; ++i) {
    auto tensor = at::ones({16, 16}) * i;
    allTensors[i] = std::vector<at::Tensor>({tensor});
  }

  std::vector<c10::intrusive_ptr<::c10d::ProcessGroup::Work>> works;
  for (auto& tensors : allTensors) {
    c10::intrusive_ptr<::c10d::ProcessGroup::Work> work =
        pg->allreduce(tensors);
    works.push_back(std::move(work));
  }

  std::vector<std::vector<at::Tensor>> outputTensors;

  waitWork(pg, works, &outputTensors);

  // Get the world size
  auto worldSize = pg->getSize();

  // Verify outputs
  for (int i = 0; i < iter; ++i) {
    const auto expected = worldSize * i;
    auto data = allTensors[i][0].data_ptr<float>();
    for (auto j = 0; j < allTensors[i][0].numel(); ++j) {
      if (data[j] != expected) {
        throw std::runtime_error("BOOM!");
      }
    }
  }
}

void testBroadcast(int iter = 10000) {
  auto pg = c10d::ProcessGroupMPI::createProcessGroupMPI();
  // Generate inputs
  std::vector<std::vector<at::Tensor>> allTensors(iter);

  for (auto i = 0; i < iter; ++i) {
    if (pg->getRank() == 0) {
      auto tensor = at::ones({16, 16}) * i;
      allTensors[i] = std::vector<at::Tensor>({tensor});
    } else {
      auto tensor = at::zeros({16, 16});
      allTensors[i] = std::vector<at::Tensor>({tensor});
    }
  }

  std::vector<c10::intrusive_ptr<::c10d::ProcessGroup::Work>> works;
  for (auto& tensors : allTensors) {
    // Kick off work
    c10::intrusive_ptr<::c10d::ProcessGroup::Work> work =
        pg->broadcast(tensors);
    works.push_back(std::move(work));
  }

  std::vector<std::vector<at::Tensor>> outputTensors;

  waitWork(pg, works, &outputTensors);

  // Verify outputs
  for (int i = 0; i < iter; ++i) {
    const auto expected = i;
    auto data = outputTensors[i][0].data_ptr<float>();
    for (auto j = 0; j < outputTensors[i][0].numel(); ++j) {
      if (data[j] != expected) {
        throw std::runtime_error("BOOM!");
      }
    }
  }
}

void testReduce(int iter = 10000) {
  auto pg = c10d::ProcessGroupMPI::createProcessGroupMPI();
  // Generate inputs
  std::vector<std::vector<at::Tensor>> allTensors(iter);

  for (auto i = 0; i < iter; ++i) {
    auto tensor = at::ones({16, 16}) * i;
    allTensors[i] = std::vector<at::Tensor>({tensor});
  }

  std::vector<c10::intrusive_ptr<::c10d::ProcessGroup::Work>> works;
  for (auto& tensors : allTensors) {
    // Kick off work
    c10::intrusive_ptr<::c10d::ProcessGroup::Work> work = pg->reduce(tensors);
    works.push_back(std::move(work));
  }

  std::vector<std::vector<at::Tensor>> outputTensors;

  waitWork(pg, works, &outputTensors);

  // Get the world size
  auto worldSize = pg->getSize();

  if (pg->getRank() == 0) {
    // Verify outputs
    for (int i = 0; i < iter; ++i) {
      const auto expected = worldSize * i;
      auto data = outputTensors[i][0].data_ptr<float>();
      for (auto j = 0; j < outputTensors[i][0].numel(); ++j) {
        if (data[j] != expected) {
          throw std::runtime_error("BOOM!");
        }
      }
    }
  }
}

void testAllgather(int iter = 10000) {
  auto pg = c10d::ProcessGroupMPI::createProcessGroupMPI();
  std::vector<std::vector<at::Tensor>> allTensors(iter);
  std::vector<std::vector<std::vector<at::Tensor>>> allOutputTensors(iter);

  // Get the world size
  auto worldSize = pg->getSize();
  auto rank = pg->getRank();

  // Generate inputs
  for (auto i = 0; i < iter; ++i) {
    auto tensor = at::ones({16, 16}) * i * rank;
    allTensors[i] = std::vector<at::Tensor>({tensor});
    allOutputTensors[i] = std::vector<std::vector<at::Tensor>>(1);
    allOutputTensors[i][0].resize(worldSize);
    for (auto j = 0; j < worldSize; ++j) {
      allOutputTensors[i][0][j] = at::zeros({16, 16});
    }
  }

  std::vector<c10::intrusive_ptr<::c10d::ProcessGroup::Work>> works;
  for (size_t i = 0; i < allTensors.size(); ++i) {
    c10::intrusive_ptr<::c10d::ProcessGroup::Work> work =
        pg->allgather(allOutputTensors[i], allTensors[i]);
    works.push_back(std::move(work));
  }

  std::vector<std::vector<at::Tensor>> outputTensors;

  waitWork(pg, works, &outputTensors);

  // Verify outputs
  for (int i = 0; i < iter; ++i) {
    for (int j = 0; j < worldSize; ++j) {
      const auto expected = i * j;
      auto data = outputTensors[i][j].data_ptr<float>();
      for (auto k = 0; k < outputTensors[i][j].numel(); ++k) {
        if (data[k] != expected) {
          throw std::runtime_error("BOOM!");
        }
      }
    }
  }
}

void testGather(int iter = 1000) {
  auto pg = c10d::ProcessGroupMPI::createProcessGroupMPI();
  std::vector<std::vector<at::Tensor>> allTensors(iter);
  std::vector<std::vector<std::vector<at::Tensor>>> allOutputTensors(iter);

  // Get the world size
  auto worldSize = pg->getSize();
  auto rank = pg->getRank();

  // Generate inputs
  for (auto i = 0; i < iter; ++i) {
    auto tensor = at::ones({16, 16}) * i * rank;
    allTensors[i] = std::vector<at::Tensor>({tensor});
    if (rank == 0) {
      allOutputTensors[i] = std::vector<std::vector<at::Tensor>>(1);
      allOutputTensors[i][0].resize(worldSize);
      for (auto j = 0; j < worldSize; ++j) {
        allOutputTensors[i][0][j] = at::zeros({16, 16});
      }
    } else {
      allOutputTensors[i] = std::vector<std::vector<at::Tensor>>(0);
    }
  }

  std::vector<c10::intrusive_ptr<::c10d::ProcessGroup::Work>> works;
  for (size_t i = 0; i < allTensors.size(); ++i) {
    // Kick off work
    c10::intrusive_ptr<::c10d::ProcessGroup::Work> work =
        pg->gather(allOutputTensors[i], allTensors[i]);
    works.push_back(std::move(work));
  }

  std::vector<std::vector<at::Tensor>> outputTensors;

  waitWork(pg, works, &outputTensors);

  // Verify outputs
  if (rank == 0) {
    for (int i = 0; i < iter; ++i) {
      for (int j = 0; j < worldSize; ++j) {
        const auto expected = i * j;
        auto data = outputTensors[i][j].data_ptr<float>();
        for (auto k = 0; k < outputTensors[i][j].numel(); ++k) {
          if (data[k] != expected) {
            throw std::runtime_error("BOOM!");
          }
        }
      }
    }
  } else {
    for (int i = 0; i < iter; ++i) {
      if (outputTensors[i].size() != 0) {
        throw std::runtime_error("BOOM!");
      }
    }
  }
}

void testScatter(int iter = 1) {
  auto pg = c10d::ProcessGroupMPI::createProcessGroupMPI();

  std::vector<std::vector<std::vector<at::Tensor>>> allInputTensors(iter);
  std::vector<std::vector<at::Tensor>> allTensors(iter);

  // Get the world size
  auto worldSize = pg->getSize();
  auto rank = pg->getRank();

  // Generate inputs
  for (auto i = 0; i < iter; ++i) {
    auto tensor = at::zeros({16, 16});
    allTensors[i] = std::vector<at::Tensor>({tensor});
    if (rank == 0) {
      allInputTensors[i] = std::vector<std::vector<at::Tensor>>(1);
      allInputTensors[i][0].resize(worldSize);
      for (auto j = 0; j < worldSize; ++j) {
        allInputTensors[i][0][j] = at::ones({16, 16}) * i * j;
      }
    } else {
      allInputTensors[i] = std::vector<std::vector<at::Tensor>>(0);
    }
  }

  std::vector<c10::intrusive_ptr<::c10d::ProcessGroup::Work>> works;
  for (size_t i = 0; i < allTensors.size(); ++i) {
    // Kick off work
    c10::intrusive_ptr<::c10d::ProcessGroup::Work> work =
        pg->scatter(allTensors[i], allInputTensors[i]);
    works.push_back(std::move(work));
  }

  std::vector<std::vector<at::Tensor>> outputTensors;

  waitWork(pg, works, &outputTensors);

  // Verify outputs
  for (int i = 0; i < iter; ++i) {
    for (int j = 0; j < worldSize; ++j) {
      const auto expected = i * j;
      auto data = outputTensors[i][0].data_ptr<float>();
      for (auto k = 0; k < outputTensors[i][0].numel(); ++k) {
        if (data[k] != expected) {
          throw std::runtime_error("BOOM!");
        }
      }
    }
  }
}

void testSendRecv(bool recvAnysource, int iter = 10000) {
  auto pg = c10d::ProcessGroupMPI::createProcessGroupMPI();
  // Generate inputs
  std::vector<std::vector<at::Tensor>> allTensors(iter);
  auto rank = pg->getRank();
  for (auto i = 0; i < iter; ++i) {
    if (rank == 0) {
      auto tensor = at::ones({16, 16}) * i;
      allTensors[i] = std::vector<at::Tensor>({tensor});
    } else {
      auto tensor = at::zeros({16, 16});
      allTensors[i] = std::vector<at::Tensor>({tensor});
    }
  }

  if (rank == 0) {
    std::vector<c10::intrusive_ptr<::c10d::ProcessGroup::Work>> works;
    for (auto& tensors : allTensors) {
      // Kick off work
      c10::intrusive_ptr<::c10d::ProcessGroup::Work> work =
          pg->send(tensors, 1, 0);
      works.push_back(std::move(work));
    }
    waitWork(pg, works, nullptr);
  } else if (rank == 1) {
    std::vector<c10::intrusive_ptr<::c10d::ProcessGroup::Work>> works;
    std::vector<int> srcRanks;
    size_t i = 0;
    for (auto& tensors : allTensors) {
      // Kick off work
      if (!recvAnysource) {
        c10::intrusive_ptr<::c10d::ProcessGroup::Work> work =
            pg->recv(tensors, 0, 0);
        works.push_back(std::move(work));
      } else {
        c10::intrusive_ptr<::c10d::ProcessGroup::Work> work =
            pg->recvAnysource(tensors, 0);
        works.push_back(std::move(work));
      }
      ++i;
    }
<<<<<<< HEAD

    std::vector<std::vector<at::Tensor>> outputTensors;

    waitWork(pg, works, &outputTensors);
=======
    waitWork(pg, works);
>>>>>>> ea77c9e2

    for (const auto& work : works) {
      srcRanks.push_back(work->sourceRank());
    }

    // Verify outputs
    for (int i = 0; i < iter; ++i) {
      if (recvAnysource && srcRanks[i] != 0) {
        throw std::runtime_error("src rank is wrong for recvAnysource");
      }
      const auto expected = i;
      auto data = outputTensors[i][0].data_ptr<float>();
      for (auto j = 0; j < outputTensors[i][0].numel(); ++j) {
        if (data[j] != expected) {
          throw std::runtime_error("BOOM!");
        }
      }
    }
  }
}

void testBackendName() {
  auto pg = c10d::ProcessGroupMPI::createProcessGroupMPI();
  if (pg->getBackendName() != std::string(c10d::MPI_BACKEND_NAME)) {
    throw std::runtime_error("BOOM!");
  }
}

int main(int argc, char** argv) {
#ifdef MPIEXEC
  // If we are within an openmpi mpirun, then skip the exec
  if (!std::getenv("OMPI_COMM_WORLD_SIZE")) {
    std::cout << "Execute mpiexec from: " << STR(MPIEXEC) << std::endl;
    execl(STR(MPIEXEC), "-np 2", argv[0], (char*)nullptr);
  }

  testAllreduce();
  testBroadcast();
  testReduce();
  testAllgather();
  testGather();
  testScatter();
  testSendRecv(false);
  testSendRecv(true);
  testBackendName();

  std::cout << "Test successful" << std::endl;
#else
  std::cout << "MPI executable not found, skipping test" << std::endl;
#endif
  return EXIT_SUCCESS;
}<|MERGE_RESOLUTION|>--- conflicted
+++ resolved
@@ -32,23 +32,23 @@
 
 void testAllreduce(int iter = 1000) {
   auto pg = c10d::ProcessGroupMPI::createProcessGroupMPI();
-  // Generate inputs
-  std::vector<std::vector<at::Tensor>> allTensors(iter);
-  for (auto i = 0; i < iter; ++i) {
-    auto tensor = at::ones({16, 16}) * i;
-    allTensors[i] = std::vector<at::Tensor>({tensor});
-  }
-
-  std::vector<c10::intrusive_ptr<::c10d::ProcessGroup::Work>> works;
-  for (auto& tensors : allTensors) {
-    c10::intrusive_ptr<::c10d::ProcessGroup::Work> work =
-        pg->allreduce(tensors);
-    works.push_back(std::move(work));
-  }
-
-  std::vector<std::vector<at::Tensor>> outputTensors;
-
-  waitWork(pg, works, &outputTensors);
+  std::vector<std::vector<at::Tensor>> outputTensors;
+  {
+    // Generate inputs
+    std::vector<std::vector<at::Tensor>> allTensors(iter);
+    for (auto i = 0; i < iter; ++i) {
+      auto tensor = at::ones({16, 16}) * i;
+      allTensors[i] = std::vector<at::Tensor>({tensor});
+    }
+
+    std::vector<c10::intrusive_ptr<::c10d::ProcessGroup::Work>> works;
+    for (auto& tensors : allTensors) {
+      c10::intrusive_ptr<::c10d::ProcessGroup::Work> work =
+          pg->allreduce(tensors);
+      works.push_back(std::move(work));
+    }
+    waitWork(pg, works, &outputTensors);
+  }
 
   // Get the world size
   auto worldSize = pg->getSize();
@@ -56,8 +56,8 @@
   // Verify outputs
   for (int i = 0; i < iter; ++i) {
     const auto expected = worldSize * i;
-    auto data = allTensors[i][0].data_ptr<float>();
-    for (auto j = 0; j < allTensors[i][0].numel(); ++j) {
+    auto data = outputTensors[i][0].data_ptr<float>();
+    for (auto j = 0; j < outputTensors[i][0].numel(); ++j) {
       if (data[j] != expected) {
         throw std::runtime_error("BOOM!");
       }
@@ -337,14 +337,10 @@
       }
       ++i;
     }
-<<<<<<< HEAD
 
     std::vector<std::vector<at::Tensor>> outputTensors;
 
     waitWork(pg, works, &outputTensors);
-=======
-    waitWork(pg, works);
->>>>>>> ea77c9e2
 
     for (const auto& work : works) {
       srcRanks.push_back(work->sourceRank());
